--- conflicted
+++ resolved
@@ -1,25 +1,6 @@
 {
   "ethconnect": {
     "image": "ghcr.io/hyperledger/firefly-ethconnect",
-<<<<<<< HEAD
-    "tag": "v3.0.4-20211026-1",
-    "sha": "113731a39ce2a4f20b8dfa4e42bca9a5ab818a306d1833c0e1c63e991ef29e29"
-  },
-  "fabconnect": {
-    "image": "ghcr.io/hyperledger/firefly-fabconnect",
-    "tag": "v0.9.0-20211025-1",
-    "sha": "dc716ca02a2f712befaf8895549e41ea96de15c632d029d6b97343e15c9ce8d0"
-  },
-  "dataexchange-https": {
-    "image": "ghcr.io/hyperledger/firefly-dataexchange-https",
-    "tag": "v0.9.0-20211025-1",
-    "sha": "9554fbb1fb55c7319319826f18ee645e3d9daad7a4f400296f80521e1df018cb"
-  },
-  "tokens-erc1155": {
-    "image": "ghcr.io/hyperledger/firefly-tokens-erc1155",
-    "tag": "v0.9.0-20211104-6",
-    "sha": "b8109ffbeae347b8360572ef879328e29dfa56e9d320d0ce2fbee3e9eca37948"
-=======
     "tag": "v3.1.0",
     "sha": "aadd6a5cf66bbbe4a5cf8761b5928363a05379363e5afbeecda3a150ec0a057b"
   },
@@ -37,6 +18,5 @@
     "image": "ghcr.io/hyperledger/firefly-tokens-erc1155",
     "tag": "v0.10.1",
     "sha": "5ac18e1d2e30e0902ca786509aa074049993deaed5af8a92a83bebf9f91a49ea"
->>>>>>> d3d1fbf3
   }
 }