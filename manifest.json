{
  "ethconnect": {
    "image": "ghcr.io/hyperledger/firefly-ethconnect",
<<<<<<< HEAD
    "tag": "v3.1.0-20220124-16",
    "sha": "0a728298341a4001c8f1da6f7bd628c6d97fc2f12ffb0512daa42e8cd2e07991"
  },
  "fabconnect": {
    "image": "ghcr.io/hyperledger/firefly-fabconnect",
    "tag": "v0.9.6-20220121-11",
    "sha": "13ee81872c9d107091c609929f91bf72ab2dc7f6e87a9c3ce904e489a47c5dfc"
  },
  "dataexchange-https": {
    "image": "ghcr.io/hyperledger/firefly-dataexchange-https",
    "tag": "v0.10.1-20220106-4",
    "sha": "ff177a23ffb77a625f69b1b8d21e8f697caf5fbc8ecb62b5a2d7765c1e8cfd30"
=======
    "tag": "v3.1.2",
    "sha": "1153b7f2926e1cf0ac20d24e82cafef6b40c86ff2f4663684e0ccebbe077970d"
  },
  "fabconnect": {
    "image": "ghcr.io/hyperledger/firefly-fabconnect",
    "tag": "v0.9.8",
    "sha": "e5d5775cfa6872ee55e9743072d5c8429ce6330312e863965855db7797860b56"
  },
  "dataexchange-https": {
    "image": "ghcr.io/hyperledger/firefly-dataexchange-https",
    "tag": "v0.10.3",
    "sha": "e166c0ff8de3f56e18e7f62cada833b8f3fc8eea476628d6aade0f012c394b40"
>>>>>>> 20e0380f
  },
  "tokens-erc1155": {
    "image": "ghcr.io/hyperledger/firefly-tokens-erc1155",
    "tag": "v0.10.4",
    "sha": "169d5bd8c75a44603eb3d99175f3e2121c086d9fd5a039073fce6e09320df09e"
  },
  "tokens-erc20-erc721": {
    "image": "ghcr.io/hyperledger/firefly-tokens-erc20-erc721",
    "tag": "v0.1.5",
    "sha": "dbd7b2c81ec80b6158eaa66e84e3dc635d1f5c31e8296270eab66fd5bbc0afc6"
  },
  "build": {
    "firefly-builder": {
      "image": "golang:1.16-alpine3.15"
    },
    "fabric-builder": {
      "image": "golang:1.16-alpine3.15",
      "platform": "linux/x86_64"
    },
    "solidity-builder": {
      "image": "node:14-alpine3.15"
    },
    "base": {
      "image": "alpine:3.15"
    }
  },
  "ui": {
    "tag": "v0.5.0",
    "release": "v0.5.0_8cb358c"
  },
  "cli": {
    "tag": "v0.0.43"
  }
}<|MERGE_RESOLUTION|>--- conflicted
+++ resolved
@@ -1,20 +1,6 @@
 {
   "ethconnect": {
     "image": "ghcr.io/hyperledger/firefly-ethconnect",
-<<<<<<< HEAD
-    "tag": "v3.1.0-20220124-16",
-    "sha": "0a728298341a4001c8f1da6f7bd628c6d97fc2f12ffb0512daa42e8cd2e07991"
-  },
-  "fabconnect": {
-    "image": "ghcr.io/hyperledger/firefly-fabconnect",
-    "tag": "v0.9.6-20220121-11",
-    "sha": "13ee81872c9d107091c609929f91bf72ab2dc7f6e87a9c3ce904e489a47c5dfc"
-  },
-  "dataexchange-https": {
-    "image": "ghcr.io/hyperledger/firefly-dataexchange-https",
-    "tag": "v0.10.1-20220106-4",
-    "sha": "ff177a23ffb77a625f69b1b8d21e8f697caf5fbc8ecb62b5a2d7765c1e8cfd30"
-=======
     "tag": "v3.1.2",
     "sha": "1153b7f2926e1cf0ac20d24e82cafef6b40c86ff2f4663684e0ccebbe077970d"
   },
@@ -27,7 +13,6 @@
     "image": "ghcr.io/hyperledger/firefly-dataexchange-https",
     "tag": "v0.10.3",
     "sha": "e166c0ff8de3f56e18e7f62cada833b8f3fc8eea476628d6aade0f012c394b40"
->>>>>>> 20e0380f
   },
   "tokens-erc1155": {
     "image": "ghcr.io/hyperledger/firefly-tokens-erc1155",
