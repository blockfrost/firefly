// Copyright © 2022 Kaleido, Inc.
//
// SPDX-License-Identifier: Apache-2.0
//
// Licensed under the Apache License, Version 2.0 (the "License");
// you may not use this file except in compliance with the License.
// You may obtain a copy of the License at
//
//     http://www.apache.org/licenses/LICENSE-2.0
//
// Unless required by applicable law or agreed to in writing, software
// distributed under the License is distributed on an "AS IS" BASIS,
// WITHOUT WARRANTIES OR CONDITIONS OF ANY KIND, either express or implied.
// See the License for the specific language governing permissions and
// limitations under the License.

package fftypes

import (
	"context"
	"database/sql/driver"
	"encoding/json"
	"net/url"

	"github.com/hyperledger/firefly/internal/i18n"
)

// SubscriptionFilter contains regular expressions to match against events. All must match for an event to be dispatched to a subscription
type SubscriptionFilter struct {
	Events           string                `ffstruct:"SubscriptionFilter" json:"events,omitempty"`
	Message          MessageFilter         `ffstruct:"SubscriptionFilter" json:"message,omitempty"`
	Transaction      TransactionFilter     `ffstruct:"SubscriptionFilter" json:"transaction,omitempty"`
	BlockchainEvent  BlockchainEventFilter `ffstruct:"SubscriptionFilter" json:"blockchainevent,omitempty"`
	Topic            string                `ffstruct:"SubscriptionFilter" json:"topic,omitempty"`
	DeprecatedTopics string                `ffstruct:"SubscriptionFilter" json:"topics,omitempty"`
	DeprecatedTag    string                `ffstruct:"SubscriptionFilter" json:"tag,omitempty"`
	DeprecatedGroup  string                `ffstruct:"SubscriptionFilter" json:"group,omitempty"`
	DeprecatedAuthor string                `ffstruct:"SubscriptionFilter" json:"author,omitempty"`
}

func NewSubscriptionFilterFromQuery(query url.Values) SubscriptionFilter {
	return SubscriptionFilter{
		Events: query.Get("filter.events"),
		Message: MessageFilter{
			Group:  query.Get("filter.message.group"),
			Tag:    query.Get("filter.message.tag"),
			Author: query.Get("filter.message.author"),
		},
		BlockchainEvent: BlockchainEventFilter{
			Name:     query.Get("filter.blockchain.name"),
			Listener: query.Get("filter.blockchain.listener"),
		},
		Transaction: TransactionFilter{
			Type: query.Get("filter.transaction.type"),
		},
		Topic:            query.Get("filter.topic"),
		DeprecatedTag:    query.Get("filter.tag"),
		DeprecatedTopics: query.Get("filter.topics"),
		DeprecatedGroup:  query.Get("filter.group"),
		DeprecatedAuthor: query.Get("filter.author"),
	}
}

type MessageFilter struct {
	Tag    string `ffstruct:"SubscriptionMessageFilter" json:"tag,omitempty"`
	Group  string `ffstruct:"SubscriptionMessageFilter" json:"group,omitempty"`
	Author string `ffstruct:"SubscriptionMessageFilter" json:"author,omitempty"`
}

type TransactionFilter struct {
	Type string `ffstruct:"SubscriptionTransactionFilter" json:"type,omitempty"`
}

type BlockchainEventFilter struct {
	Name     string `ffstruct:"SubscriptionBlockchainEventFilter" json:"name,omitempty"`
	Listener string `ffstruct:"SubscriptionBlockchainEventFilter" json:"listener,omitempty"`
}

// SubOptsFirstEvent picks the first event that should be dispatched on the subscription, and can be a string containing an exact sequence as well as one of the enum values
type SubOptsFirstEvent string

const (
	// SubOptsFirstEventOldest indicates all events should be dispatched to the subscription
	SubOptsFirstEventOldest SubOptsFirstEvent = "oldest"
	// SubOptsFirstEventNewest indicates only newly received events should be dispatched to the subscription
	SubOptsFirstEventNewest SubOptsFirstEvent = "newest"
)

// SubscriptionCoreOptions are the core options that apply across all transports
type SubscriptionCoreOptions struct {
	FirstEvent *SubOptsFirstEvent `ffstruct:"SubscriptionCoreOptions" json:"firstEvent,omitempty"`
	ReadAhead  *uint16            `ffstruct:"SubscriptionCoreOptions" json:"readAhead,omitempty"`
	WithData   *bool              `ffstruct:"SubscriptionCoreOptions" json:"withData,omitempty"`
}

// SubscriptionOptions customize the behavior of subscriptions
type SubscriptionOptions struct {
	SubscriptionCoreOptions

<<<<<<< HEAD
=======
	// Ephemeral subscriptions only can add this option to enable change events
	ChangeEvents bool `json:"-"`

>>>>>>> b839ea56
	// Extensible by the specific transport - so we serialize/de-serialize via map
	additionalOptions JSONObject
}

// SubscriptionRef are the fields that can be used to refer to a subscription
type SubscriptionRef struct {
	ID        *UUID  `ffstruct:"Subscription" json:"id" ffexcludeinput:"true"`
	Namespace string `ffstruct:"Subscription" json:"namespace"`
	Name      string `ffstruct:"Subscription" json:"name"`
}

// Subscription is a binding between the stream of events within a namespace, and an event interface - such as an application listening on websockets
type Subscription struct {
	SubscriptionRef

	Transport string              `ffstruct:"Subscription" json:"transport"`
	Filter    SubscriptionFilter  `ffstruct:"Subscription" json:"filter"`
	Options   SubscriptionOptions `ffstruct:"Subscription" json:"options"`
	Ephemeral bool                `ffstruct:"Subscription" json:"ephemeral,omitempty" ffexcludeinput:"true"`
	Created   *FFTime             `ffstruct:"Subscription" json:"created" ffexcludeinput:"true"`
	Updated   *FFTime             `ffstruct:"Subscription" json:"updated" ffexcludeinput:"true"`
}

func (so *SubscriptionOptions) UnmarshalJSON(b []byte) error {
	so.additionalOptions = JSONObject{}
	err := json.Unmarshal(b, &so.additionalOptions)
	if err == nil {
		err = json.Unmarshal(b, &so.SubscriptionCoreOptions)
	}
	if err != nil {
		return err
	}
	delete(so.additionalOptions, "firstEvent")
	delete(so.additionalOptions, "readAhead")
	delete(so.additionalOptions, "withData")
	return nil
}

func (so SubscriptionOptions) MarshalJSON() ([]byte, error) {
	if so.additionalOptions == nil {
		so.additionalOptions = JSONObject{}
	}
	if so.WithData != nil {
		so.additionalOptions["withData"] = so.WithData
	}
	if so.FirstEvent != nil {
		so.additionalOptions["firstEvent"] = *so.FirstEvent
	}
	if so.ReadAhead != nil {
		so.additionalOptions["readAhead"] = float64(*so.ReadAhead)
	}
	return json.Marshal(&so.additionalOptions)
}

func (so *SubscriptionOptions) TransportOptions() JSONObject {
	if so.additionalOptions == nil {
		so.additionalOptions = JSONObject{}
	}
	return so.additionalOptions
}

// Scan implements sql.Scanner
func (so *SubscriptionOptions) Scan(src interface{}) error {
	switch src := src.(type) {
	case []byte:
		return so.UnmarshalJSON(src)
	case string:
		return so.UnmarshalJSON([]byte(src))
	default:
		return i18n.NewError(context.Background(), i18n.MsgScanFailed, src, so)
	}
}

// Value implements sql.Valuer
func (so SubscriptionOptions) Value() (driver.Value, error) {
	return so.MarshalJSON()
}

func (sf SubscriptionFilter) Value() (driver.Value, error) {
	return json.Marshal(&sf)
}

func (sf *SubscriptionFilter) Scan(src interface{}) error {
	switch src := src.(type) {
	case nil:
		return nil

	case []byte:
		return json.Unmarshal(src, &sf)

	case string:
		if src == "" {
			return nil
		}
		return json.Unmarshal([]byte(src), &sf)

	default:
		return i18n.NewError(context.Background(), i18n.MsgScanFailed, src, sf)
	}
}<|MERGE_RESOLUTION|>--- conflicted
+++ resolved
@@ -97,12 +97,6 @@
 type SubscriptionOptions struct {
 	SubscriptionCoreOptions
 
-<<<<<<< HEAD
-=======
-	// Ephemeral subscriptions only can add this option to enable change events
-	ChangeEvents bool `json:"-"`
-
->>>>>>> b839ea56
 	// Extensible by the specific transport - so we serialize/de-serialize via map
 	additionalOptions JSONObject
 }
