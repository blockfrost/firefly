// Copyright © 2021 Kaleido, Inc.
//
// SPDX-License-Identifier: Apache-2.0
//
// Licensed under the Apache License, Version 2.0 (the "License");
// you may not use this file except in compliance with the License.
// You may obtain a copy of the License at
//
//     http://www.apache.org/licenses/LICENSE-2.0
//
// Unless required by applicable law or agreed to in writing, software
// distributed under the License is distributed on an "AS IS" BASIS,
// WITHOUT WARRANTIES OR CONDITIONS OF ANY KIND, either express or implied.
// See the License for the specific language governing permissions and
// limitations under the License.

package fftypes

import (
	"context"
)

type TokenType = FFEnum

var (
	TokenTypeFungible    TokenType = ffEnum("tokentype", "fungible")
	TokenTypeNonFungible TokenType = ffEnum("tokentype", "nonfungible")
)

type TokenPool struct {
	ID         *UUID          `json:"id,omitempty"`
	Type       TokenType      `json:"type" ffenum:"tokentype"`
	Namespace  string         `json:"namespace,omitempty"`
	Name       string         `json:"name,omitempty"`
	ProtocolID string         `json:"protocolId,omitempty"`
	Author     string         `json:"author,omitempty"`
	Symbol     string         `json:"symbol,omitempty"`
	Connector  string         `json:"connector,omitempty"`
	Message    *UUID          `json:"message,omitempty"`
<<<<<<< HEAD
	Config     JSONObject     `json:"config,omitempty"`
=======
	Created    *FFTime        `json:"created,omitempty"`
>>>>>>> e9b7b74b
	TX         TransactionRef `json:"tx,omitempty"`
}

type TokenPoolAnnouncement struct {
	TokenPool
	ProtocolTxID string `json:"protocolTxID"`
}

func (t *TokenPool) Validate(ctx context.Context, existing bool) (err error) {
	if err = ValidateFFNameField(ctx, t.Namespace, "namespace"); err != nil {
		return err
	}
	if err = ValidateFFNameField(ctx, t.Name, "name"); err != nil {
		return err
	}
	return nil
}

func (t *TokenPool) Topic() string {
	return namespaceTopic(t.Namespace)
}

func (t *TokenPool) SetBroadcastMessage(msgID *UUID) {
	t.Message = msgID
}<|MERGE_RESOLUTION|>--- conflicted
+++ resolved
@@ -37,11 +37,8 @@
 	Symbol     string         `json:"symbol,omitempty"`
 	Connector  string         `json:"connector,omitempty"`
 	Message    *UUID          `json:"message,omitempty"`
-<<<<<<< HEAD
+	Created    *FFTime        `json:"created,omitempty"`
 	Config     JSONObject     `json:"config,omitempty"`
-=======
-	Created    *FFTime        `json:"created,omitempty"`
->>>>>>> e9b7b74b
 	TX         TransactionRef `json:"tx,omitempty"`
 }
 
