--- conflicted
+++ resolved
@@ -222,11 +222,7 @@
 	ResolveOperation(ctx context.Context, ns string, id *fftypes.UUID, status fftypes.OpStatus, errorMsg string, output fftypes.JSONObject) (err error)
 
 	// UpdateOperation - Update an operation
-<<<<<<< HEAD
-	UpdateOperation(ctx context.Context, id *fftypes.UUID, update Update, hooks ...PostCompletionHook) (err error)
-=======
 	UpdateOperation(ctx context.Context, ns string, id *fftypes.UUID, update Update) (err error)
->>>>>>> 9d6036ff
 
 	// GetOperationByID - Get an operation by ID
 	GetOperationByID(ctx context.Context, id *fftypes.UUID) (operation *fftypes.Operation, err error)
