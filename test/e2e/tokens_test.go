--- conflicted
+++ resolved
@@ -267,24 +267,6 @@
 	assert.Equal(suite.T(), fftypes.TokenTypeNonFungible, pools[0].Type)
 	assert.NotEmpty(suite.T(), pools[0].ProtocolID)
 
-<<<<<<< HEAD
-	approval := &fftypes.TokenApprovalInput{
-		TokenApproval: fftypes.TokenApproval{
-			Key:      suite.testState.org1key.Value,
-			Operator: suite.testState.org2key.Value,
-			Approved: true,
-			Pool:     poolID,
-		},
-		Pool: poolName,
-	}
-	approvalOut := TokenApproval(suite.T(), suite.testState.client1, approval, true)
-
-	waitForEvent(suite.T(), received1, fftypes.EventTypeApprovalConfirmed, approvalOut.LocalID)
-	approvals := GetTokenApprovals(suite.T(), suite.testState.client1, poolID)
-	assert.Equal(suite.T(), 1, len(approvals))
-	assert.Equal(suite.T(), suite.connector, approvals[0].Connector)
-	assert.Equal(suite.T(), true, approvals[0].Approved)
-=======
 	// Commenting this out because sync token approvals are currently broken due to issues
 	// described in https://github.com/hyperledger/firefly/issues/661
 	// approval := &fftypes.TokenApprovalInput{
@@ -302,7 +284,6 @@
 	// assert.Equal(suite.T(), 1, len(approvals))
 	// assert.Equal(suite.T(), suite.connector, approvals[0].Connector)
 	// assert.Equal(suite.T(), true, approvals[0].Approved)
->>>>>>> b47196c5
 
 	transfer := &fftypes.TokenTransferInput{
 		TokenTransfer: fftypes.TokenTransfer{
