#!/bin/bash -x

set -eo pipefail

CWD=$(dirname "$0")
CLI="ff -v --ansi never"
STACK_DIR=~/.firefly/stacks
STACK_NAME=firefly-e2e

if [ -z "${DOWNLOAD_CLI}" ]; then
  DOWNLOAD_CLI=true
fi

if [ -z "${CREATE_STACK}" ]; then
  CREATE_STACK=true
fi

if [ -z "${BUILD_FIREFLY}" ]; then
  BUILD_FIREFLY=true
fi

<<<<<<< HEAD
if [ -z "${DATABASE_TYPE}" ]; then
  # Can also set to "postgres"
  DATABASE_TYPE=sqlite3
fi

set -euo pipefail
=======
if [ -z "${STACK_FILE}" ]; then
  STACK_FILE=$STACK_DIR/$STACK_NAME/stack.json
fi
>>>>>>> 1148dea3


cd $CWD

if [ "$CREATE_STACK" == "true" ]; then
	$CLI remove -f $STACK_NAME || true
fi

if [ "$BUILD_FIREFLY" == "true" ]; then
	docker build -t ghcr.io/hyperledger-labs/firefly:latest ../..
fi

if [ "$DOWNLOAD_CLI" == "true" ]; then
	go install github.com/hyperledger-labs/firefly-cli/ff@latest
fi

if [ "$CREATE_STACK" == "true" ]; then
	$CLI init --database $DATABASE_TYPE $STACK_NAME 2
	$CLI start -n $STACK_NAME
fi

$CLI info $STACK_NAME

export STACK_FILE
go clean -testcache && go test -v .<|MERGE_RESOLUTION|>--- conflicted
+++ resolved
@@ -19,19 +19,14 @@
   BUILD_FIREFLY=true
 fi
 
-<<<<<<< HEAD
 if [ -z "${DATABASE_TYPE}" ]; then
   # Can also set to "postgres"
   DATABASE_TYPE=sqlite3
 fi
 
-set -euo pipefail
-=======
 if [ -z "${STACK_FILE}" ]; then
   STACK_FILE=$STACK_DIR/$STACK_NAME/stack.json
 fi
->>>>>>> 1148dea3
-
 
 cd $CWD
 
