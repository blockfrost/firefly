--- conflicted
+++ resolved
@@ -1,8 +1,8 @@
 ---
 layout: default
-title: Configuration Reference
+title: pages.reference
 parent: Reference
-nav_order: 3
+nav_order: 2
 ---
 
 # Configuration Reference
@@ -542,21 +542,12 @@
 |enabled|Enables or disables TLS on this API|`boolean`|`false`
 |keyFile|The path to the private key file for TLS on this API|`string`|`<nil>`
 
-<<<<<<< HEAD
-## identity
-
-|Key|Description|Type|Default Value|
-|---|-----------|----|-------------|
-|type|The Identity plugin to use|`string`|`<nil>`
-
 ## identity.manager
 
 |Key|Description|Type|Default Value|
 |---|-----------|----|-------------|
 |legacySystemIdentities|Whether the identity manager should resolve legacy identities registered on the ff_system namespace|`boolean`|`<nil>`
 
-=======
->>>>>>> 6229fed9
 ## identity.manager.cache
 
 |Key|Description|Type|Default Value|
