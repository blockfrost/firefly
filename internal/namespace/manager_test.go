// Copyright © 2022 Kaleido, Inc.
//
// SPDX-License-Identifier: Apache-2.0
//
// Licensed under the Apache License, Version 2.0 (the "License");
// you may not use this file except in compliance with the License.
// You may obtain a copy of the License at
//
//     http://www.apache.org/licenses/LICENSE-2.0
//
// Unless required by applicable law or agreed to in writing, software
// distributed under the License is distributed on an "AS IS" BASIS,
// WITHOUT WARRANTIES OR CONDITIONS OF ANY KIND, either express or implied.
// See the License for the specific language governing permissions and
// limitations under the License.

package namespace

import (
	"context"
	"fmt"
	"strings"
	"testing"

	"github.com/hyperledger/firefly-common/mocks/authmocks"
	"github.com/hyperledger/firefly-common/pkg/auth/authfactory"
	"github.com/hyperledger/firefly-common/pkg/config"
	"github.com/hyperledger/firefly-common/pkg/fftypes"
	"github.com/hyperledger/firefly/internal/blockchain/bifactory"
	"github.com/hyperledger/firefly/internal/coreconfig"
	"github.com/hyperledger/firefly/internal/database/difactory"
	"github.com/hyperledger/firefly/internal/dataexchange/dxfactory"
	"github.com/hyperledger/firefly/internal/identity/iifactory"
	"github.com/hyperledger/firefly/internal/sharedstorage/ssfactory"
	"github.com/hyperledger/firefly/internal/tokens/tifactory"
	"github.com/hyperledger/firefly/mocks/blockchainmocks"
	"github.com/hyperledger/firefly/mocks/cachemocks"
	"github.com/hyperledger/firefly/mocks/databasemocks"
	"github.com/hyperledger/firefly/mocks/dataexchangemocks"
	"github.com/hyperledger/firefly/mocks/eventsmocks"
	"github.com/hyperledger/firefly/mocks/identitymocks"
	"github.com/hyperledger/firefly/mocks/metricsmocks"
	"github.com/hyperledger/firefly/mocks/operationmocks"
	"github.com/hyperledger/firefly/mocks/orchestratormocks"
	"github.com/hyperledger/firefly/mocks/sharedstoragemocks"
	"github.com/hyperledger/firefly/mocks/spieventsmocks"
	"github.com/hyperledger/firefly/mocks/tokenmocks"
	"github.com/hyperledger/firefly/pkg/core"
	"github.com/hyperledger/firefly/pkg/database"
	"github.com/hyperledger/firefly/pkg/tokens"
	"github.com/spf13/viper"
	"github.com/stretchr/testify/assert"
	"github.com/stretchr/testify/mock"
)

type testNamespaceManager struct {
	namespaceManager
	mmi  *metricsmocks.Manager
	mae  *spieventsmocks.Manager
	mbi  *blockchainmocks.Plugin
	cmi  *cachemocks.Manager
	mdi  *databasemocks.Plugin
	mdx  *dataexchangemocks.Plugin
	mps  *sharedstoragemocks.Plugin
	mti  *tokenmocks.Plugin
	mev  *eventsmocks.Plugin
	auth *authmocks.Plugin
}

func (nm *testNamespaceManager) cleanup(t *testing.T) {
	nm.mmi.AssertExpectations(t)
	nm.mae.AssertExpectations(t)
	nm.mbi.AssertExpectations(t)
	nm.cmi.AssertExpectations(t)
	nm.mdi.AssertExpectations(t)
	nm.mdx.AssertExpectations(t)
	nm.mps.AssertExpectations(t)
	nm.mti.AssertExpectations(t)
	nm.auth.AssertExpectations(t)
}

func newTestNamespaceManager(resetConfig bool) *testNamespaceManager {
	if resetConfig {
		coreconfig.Reset()
		InitConfig(true)
		namespaceConfig.AddKnownKey("predefined.0.multiparty.enabled", true)
	}
	nm := &testNamespaceManager{
		mmi:  &metricsmocks.Manager{},
		mae:  &spieventsmocks.Manager{},
		mbi:  &blockchainmocks.Plugin{},
		cmi:  &cachemocks.Manager{},
		mdi:  &databasemocks.Plugin{},
		mdx:  &dataexchangemocks.Plugin{},
		mps:  &sharedstoragemocks.Plugin{},
		mti:  &tokenmocks.Plugin{},
		mev:  &eventsmocks.Plugin{},
		auth: &authmocks.Plugin{},
		namespaceManager: namespaceManager{
			reset:               make(chan bool, 1),
			namespaces:          make(map[string]*namespace),
			pluginNames:         make(map[string]bool),
			tokenBroadcastNames: make(map[string]string),
		},
	}
	nm.plugins.blockchain = map[string]blockchainPlugin{
		"ethereum": {plugin: nm.mbi},
	}
	nm.plugins.database = map[string]databasePlugin{
		"postgres": {plugin: nm.mdi},
	}
	nm.plugins.dataexchange = map[string]dataExchangePlugin{
		"ffdx": {plugin: nm.mdx},
	}
	nm.plugins.sharedstorage = map[string]sharedStoragePlugin{
		"ipfs": {plugin: nm.mps},
	}
	nm.plugins.identity = map[string]identityPlugin{
		"tbd": {plugin: &identitymocks.Plugin{}},
	}
	nm.plugins.tokens = map[string]tokensPlugin{
		"erc721":  {plugin: nm.mti},
		"erc1155": {plugin: nm.mti},
	}
	nm.plugins.events = map[string]eventsPlugin{
		"websockets": {plugin: nm.mev},
	}
	nm.plugins.auth = map[string]authPlugin{
		"basicauth": {plugin: nm.auth},
	}
	nm.namespaceManager.metrics = nm.mmi
	nm.namespaceManager.adminEvents = nm.mae
	return nm
}

func TestNewNamespaceManager(t *testing.T) {
	nm := NewNamespaceManager(true)
	assert.NotNil(t, nm)
}

func TestInit(t *testing.T) {
	nm := newTestNamespaceManager(true)
	defer nm.cleanup(t)
	nm.metricsEnabled = true

	mo := &orchestratormocks.Orchestrator{}
	mo.On("Init", mock.Anything, mock.Anything).
		Run(func(args mock.Arguments) {
			nm.namespaces["default"].Contracts.Active = &core.MultipartyContract{
				Info: core.MultipartyContractInfo{
					Version: 2,
				},
			}
		}).
		Return(nil)
	nm.utOrchestrator = mo

	nm.mdi.On("Init", mock.Anything, mock.Anything).Return(nil)
	nm.mdi.On("SetHandler", database.GlobalHandler, mock.Anything).Return()
	nm.mbi.On("Init", mock.Anything, mock.Anything, mock.Anything, nm.mmi, mock.Anything).Return(nil)
	nm.mdx.On("Init", mock.Anything, mock.Anything, mock.Anything).Return(nil)
	nm.mps.On("Init", mock.Anything, mock.Anything).Return(nil)
	nm.mti.On("Init", mock.Anything, mock.Anything, "erc721", nil).Return(nil)
	nm.mti.On("Init", mock.Anything, mock.Anything, "erc1155", nil).Return(nil)
	nm.mev.On("Init", mock.Anything, mock.Anything).Return(nil)
	nm.mdi.On("GetNamespace", mock.Anything, "default").Return(nil, nil)
	nm.mdi.On("UpsertNamespace", mock.Anything, mock.AnythingOfType("*core.Namespace"), true).Return(nil)
	nm.auth.On("Init", mock.Anything, mock.Anything, mock.Anything).Return(nil)

	ctx, cancelCtx := context.WithCancel(context.Background())
	err := nm.Init(ctx, cancelCtx, nm.reset)
	assert.NoError(t, err)

	assert.Equal(t, mo, nm.Orchestrator("default"))
	assert.Nil(t, nm.Orchestrator("unknown"))
	assert.Nil(t, nm.Orchestrator(core.LegacySystemNamespace))

	mo.AssertExpectations(t)
}

func TestInitDatabaseFail(t *testing.T) {
	nm := newTestNamespaceManager(true)
	defer nm.cleanup(t)

	nm.utOrchestrator = &orchestratormocks.Orchestrator{}

	nm.mdi.On("Init", mock.Anything, mock.Anything).Return(fmt.Errorf("pop"))

	ctx, cancelCtx := context.WithCancel(context.Background())
	err := nm.Init(ctx, cancelCtx, nm.reset)
	assert.EqualError(t, err, "pop")
}

func TestInitBlockchainFail(t *testing.T) {
	nm := newTestNamespaceManager(true)
	defer nm.cleanup(t)

	nm.utOrchestrator = &orchestratormocks.Orchestrator{}

	nm.mdi.On("Init", mock.Anything, mock.Anything).Return(nil)
	nm.mdi.On("SetHandler", database.GlobalHandler, mock.Anything).Return()
	nm.mbi.On("Init", mock.Anything, mock.Anything, mock.Anything, nm.mmi, mock.Anything).Return(fmt.Errorf("pop"))

	ctx, cancelCtx := context.WithCancel(context.Background())
	err := nm.Init(ctx, cancelCtx, nm.reset)
	assert.EqualError(t, err, "pop")
}

func TestInitDataExchangeFail(t *testing.T) {
	nm := newTestNamespaceManager(true)
	defer nm.cleanup(t)

	nm.utOrchestrator = &orchestratormocks.Orchestrator{}

	nm.mdi.On("Init", mock.Anything, mock.Anything).Return(nil)
	nm.mdi.On("SetHandler", database.GlobalHandler, mock.Anything).Return()
	nm.mbi.On("Init", mock.Anything, mock.Anything, mock.Anything, nm.mmi, mock.Anything).Return(nil)
	nm.mdx.On("Init", mock.Anything, mock.Anything, mock.Anything).Return(fmt.Errorf("pop"))

	ctx, cancelCtx := context.WithCancel(context.Background())
	err := nm.Init(ctx, cancelCtx, nm.reset)
	assert.EqualError(t, err, "pop")
}

func TestInitSharedStorageFail(t *testing.T) {
	nm := newTestNamespaceManager(true)
	defer nm.cleanup(t)

	nm.utOrchestrator = &orchestratormocks.Orchestrator{}

	nm.mdi.On("Init", mock.Anything, mock.Anything).Return(nil)
	nm.mdi.On("SetHandler", database.GlobalHandler, mock.Anything).Return()
	nm.mbi.On("Init", mock.Anything, mock.Anything, mock.Anything, nm.mmi, mock.Anything).Return(nil)
	nm.mdx.On("Init", mock.Anything, mock.Anything, mock.Anything).Return(nil)
	nm.mps.On("Init", mock.Anything, mock.Anything).Return(fmt.Errorf("pop"))

	ctx, cancelCtx := context.WithCancel(context.Background())
	err := nm.Init(ctx, cancelCtx, nm.reset)
	assert.EqualError(t, err, "pop")
}

func TestInitTokensFail(t *testing.T) {
	nm := newTestNamespaceManager(true)
	defer nm.cleanup(t)

	nm.utOrchestrator = &orchestratormocks.Orchestrator{}

	nm.mdi.On("Init", mock.Anything, mock.Anything).Return(nil)
	nm.mdi.On("SetHandler", database.GlobalHandler, mock.Anything).Return()
	nm.mbi.On("Init", mock.Anything, mock.Anything, mock.Anything, nm.mmi, mock.Anything).Return(nil)
	nm.mdx.On("Init", mock.Anything, mock.Anything, mock.Anything).Return(nil)
	nm.mps.On("Init", mock.Anything, mock.Anything).Return(nil)
	nm.mti.On("Init", mock.Anything, mock.Anything, mock.Anything, nil).Return(fmt.Errorf("pop"))

	ctx, cancelCtx := context.WithCancel(context.Background())
	err := nm.Init(ctx, cancelCtx, nm.reset)
	assert.EqualError(t, err, "pop")
}

func TestInitEventsFail(t *testing.T) {
	nm := newTestNamespaceManager(true)
	defer nm.cleanup(t)

	nm.utOrchestrator = &orchestratormocks.Orchestrator{}

	nm.mdi.On("Init", mock.Anything, mock.Anything).Return(nil)
	nm.mdi.On("SetHandler", database.GlobalHandler, mock.Anything).Return()
	nm.mbi.On("Init", mock.Anything, mock.Anything, mock.Anything, nm.mmi, mock.Anything).Return(nil)
	nm.mdx.On("Init", mock.Anything, mock.Anything, mock.Anything).Return(nil)
	nm.mps.On("Init", mock.Anything, mock.Anything).Return(nil)
	nm.mti.On("Init", mock.Anything, mock.Anything, "erc721", nil).Return(nil)
	nm.mti.On("Init", mock.Anything, mock.Anything, "erc1155", nil).Return(nil)
	nm.mev.On("Init", mock.Anything, mock.Anything).Return(fmt.Errorf("pop"))

	ctx, cancelCtx := context.WithCancel(context.Background())
	err := nm.Init(ctx, cancelCtx, nm.reset)
	assert.EqualError(t, err, "pop")
}

func TestInitAuthFail(t *testing.T) {
	nm := newTestNamespaceManager(true)
	defer nm.cleanup(t)

	nm.utOrchestrator = &orchestratormocks.Orchestrator{}

	nm.mdi.On("Init", mock.Anything, mock.Anything).Return(nil)
	nm.mdi.On("SetHandler", database.GlobalHandler, mock.Anything).Return()
	nm.mbi.On("Init", mock.Anything, mock.Anything, mock.Anything, nm.mmi, mock.Anything).Return(nil)
	nm.mdx.On("Init", mock.Anything, mock.Anything, mock.Anything).Return(nil)
	nm.mps.On("Init", mock.Anything, mock.Anything).Return(nil)
	nm.mti.On("Init", mock.Anything, mock.Anything, "erc721", nil).Return(nil)
	nm.mti.On("Init", mock.Anything, mock.Anything, "erc1155", nil).Return(nil)
	nm.mev.On("Init", mock.Anything, mock.Anything).Return(nil)
	nm.auth.On("Init", mock.Anything, mock.Anything, mock.Anything).Return(fmt.Errorf("pop"))

	ctx, cancelCtx := context.WithCancel(context.Background())
	err := nm.Init(ctx, cancelCtx, nm.reset)
	assert.EqualError(t, err, "pop")
}

func TestInitOrchestratorFail(t *testing.T) {
	nm := newTestNamespaceManager(true)
	defer nm.cleanup(t)

	nm.mdi.On("Capabilities").Return(&database.Capabilities{
		Concurrency: true,
	})
	nm.mdi.On("Init", mock.Anything, mock.Anything).Return(nil)
	nm.mdi.On("SetHandler", database.GlobalHandler, mock.Anything).Return()
	nm.mbi.On("Init", mock.Anything, mock.Anything, mock.Anything, nm.mmi, mock.Anything).Return(nil)
	nm.mbi.On("GetAndConvertDeprecatedContractConfig", mock.Anything).Return(nil, "", fmt.Errorf("pop"))
	nm.mdx.On("Init", mock.Anything, mock.Anything, mock.Anything).Return(nil)
	nm.mps.On("Init", mock.Anything, mock.Anything).Return(nil)
	nm.mti.On("Init", mock.Anything, mock.Anything, "erc721", nil).Return(nil)
	nm.mti.On("Init", mock.Anything, mock.Anything, "erc1155", nil).Return(nil)
	nm.mev.On("Init", mock.Anything, mock.Anything).Return(nil)
	nm.mdi.On("GetNamespace", mock.Anything, "default").Return(nil, nil)
	nm.mdi.On("UpsertNamespace", mock.Anything, mock.AnythingOfType("*core.Namespace"), true).Return(nil)
	nm.auth.On("Init", mock.Anything, mock.Anything, mock.Anything).Return(nil)

	ctx, cancelCtx := context.WithCancel(context.Background())
	err := nm.Init(ctx, cancelCtx, nm.reset)
	assert.Regexp(t, "pop", err)
}

func TestInitVersion1(t *testing.T) {
	nm := newTestNamespaceManager(true)
	defer nm.cleanup(t)

	mo := &orchestratormocks.Orchestrator{}
	mo.On("Init", mock.Anything, mock.Anything).
		Run(func(args mock.Arguments) {
			nm.namespaces["default"].Contracts.Active = &core.MultipartyContract{
				Location: fftypes.JSONAnyPtr("{}"),
				Info: core.MultipartyContractInfo{
					Version: 1,
				},
			}
		}).
		Return(nil).Once()
	mo.On("Init", mock.Anything, mock.Anything).Return(nil).Once()
	nm.utOrchestrator = mo

	nm.mdi.On("Init", mock.Anything, mock.Anything).Return(nil)
	nm.mdi.On("SetHandler", database.GlobalHandler, mock.Anything).Return()
	nm.mbi.On("Init", mock.Anything, mock.Anything, mock.Anything, nm.mmi, mock.Anything).Return(nil)
	nm.mdx.On("Init", mock.Anything, mock.Anything, mock.Anything).Return(nil)
	nm.mps.On("Init", mock.Anything, mock.Anything).Return(nil)
	nm.mti.On("Init", mock.Anything, mock.Anything, "erc721", nil).Return(nil)
	nm.mti.On("Init", mock.Anything, mock.Anything, "erc1155", nil).Return(nil)
	nm.mev.On("Init", mock.Anything, mock.Anything).Return(nil)
	nm.auth.On("Init", mock.Anything, mock.Anything, mock.Anything).Return(nil)

	nm.mdi.On("GetNamespace", mock.Anything, "default").Return(nil, nil)
	nm.mdi.On("GetNamespace", mock.Anything, core.LegacySystemNamespace).Return(nil, nil)
	nm.mdi.On("UpsertNamespace", mock.Anything, mock.AnythingOfType("*core.Namespace"), true).Return(nil)

	ctx, cancelCtx := context.WithCancel(context.Background())
	err := nm.Init(ctx, cancelCtx, nm.reset)
	assert.NoError(t, err)

	assert.Equal(t, mo, nm.Orchestrator("default"))
	assert.Nil(t, nm.Orchestrator("unknown"))
	assert.NotNil(t, nm.Orchestrator(core.LegacySystemNamespace))

	mo.AssertExpectations(t)
}

func TestInitFFSystemWithTerminatedV1Contract(t *testing.T) {
	nm := newTestNamespaceManager(true)
	defer nm.cleanup(t)
	nm.metricsEnabled = true

	mo := &orchestratormocks.Orchestrator{}
	mo.On("Init", mock.Anything, mock.Anything).
		Run(func(args mock.Arguments) {
			nm.namespaces["default"].Contracts = &core.MultipartyContracts{
				Active: &core.MultipartyContract{
					Info: core.MultipartyContractInfo{
						Version: 2,
					},
				},
				Terminated: []*core.MultipartyContract{{
					Location: fftypes.JSONAnyPtr("{}"),
					Info: core.MultipartyContractInfo{
						Version: 1,
					},
				}},
			}
		}).
		Return(nil)
	nm.utOrchestrator = mo

	nm.mdi.On("Init", mock.Anything, mock.Anything).Return(nil)
	nm.mdi.On("SetHandler", database.GlobalHandler, mock.Anything).Return()
	nm.mbi.On("Init", mock.Anything, mock.Anything, mock.Anything, nm.mmi, mock.Anything).Return(nil)
	nm.mdx.On("Init", mock.Anything, mock.Anything, mock.Anything).Return(nil)
	nm.mps.On("Init", mock.Anything, mock.Anything).Return(nil)
	nm.mti.On("Init", mock.Anything, mock.Anything, "erc721", nil).Return(nil)
	nm.mti.On("Init", mock.Anything, mock.Anything, "erc1155", nil).Return(nil)
	nm.mev.On("Init", mock.Anything, mock.Anything).Return(nil)
	nm.mdi.On("GetNamespace", mock.Anything, "default").Return(nil, nil)
	nm.mdi.On("GetNamespace", mock.Anything, core.LegacySystemNamespace).Return(nil, nil)
	nm.mdi.On("UpsertNamespace", mock.Anything, mock.AnythingOfType("*core.Namespace"), true).Return(nil)
	nm.auth.On("Init", mock.Anything, mock.Anything, mock.Anything).Return(nil)

	ctx, cancelCtx := context.WithCancel(context.Background())
	err := nm.Init(ctx, cancelCtx, nm.reset)
	assert.NoError(t, err)

	assert.Equal(t, mo, nm.Orchestrator("default"))
	assert.Nil(t, nm.Orchestrator("unknown"))

	mo.AssertExpectations(t)
}

func TestLegacyNamespaceConflictingPlugins(t *testing.T) {
	nm := newTestNamespaceManager(true)
	defer nm.cleanup(t)
	nm.metricsEnabled = true

	viper.SetConfigType("yaml")
	err := viper.ReadConfig(strings.NewReader(`
  namespaces:
    default: default
    predefined:
    - name: default
      plugins: [ethereum, postgres, erc721, ipfs, ffdx]
      multiparty:
        enabled: true
        networkNamespace: default
    - name: ns2
      plugins: [ethereum, postgres, erc1155, ipfs, ffdx]
      multiparty:
        enabled: true
  `))
	assert.NoError(t, err)

	mo := &orchestratormocks.Orchestrator{}
	mo.On("Init", mock.Anything, mock.Anything).
		Run(func(args mock.Arguments) {
			nm.namespaces["default"].Contracts = &core.MultipartyContracts{
				Active: &core.MultipartyContract{
					Location: fftypes.JSONAnyPtr("{}"),
					Info: core.MultipartyContractInfo{
						Version: 1,
					},
				},
			}
			nm.namespaces["ns2"].Contracts = &core.MultipartyContracts{
				Active: &core.MultipartyContract{
					Location: fftypes.JSONAnyPtr("{}"),
					Info: core.MultipartyContractInfo{
						Version: 1,
					},
				},
			}
		}).
		Return(nil)
	nm.utOrchestrator = mo

	nm.mdi.On("Init", mock.Anything, mock.Anything).Return(nil)
	nm.mdi.On("SetHandler", database.GlobalHandler, mock.Anything).Return()
	nm.mbi.On("Init", mock.Anything, mock.Anything, mock.Anything, nm.mmi, mock.Anything).Return(nil)
	nm.mdx.On("Init", mock.Anything, mock.Anything, mock.Anything).Return(nil)
	nm.mps.On("Init", mock.Anything, mock.Anything).Return(nil)
	nm.mti.On("Init", mock.Anything, mock.Anything, "erc721", nil).Return(nil)
	nm.mti.On("Init", mock.Anything, mock.Anything, "erc1155", nil).Return(nil)
	nm.mev.On("Init", mock.Anything, mock.Anything).Return(nil)
	nm.mdi.On("GetNamespace", mock.Anything, "default").Return(nil, nil)
	nm.mdi.On("GetNamespace", mock.Anything, "ns2").Return(nil, nil)
	nm.mdi.On("UpsertNamespace", mock.Anything, mock.AnythingOfType("*core.Namespace"), true).Return(nil)
	nm.auth.On("Init", mock.Anything, mock.Anything, mock.Anything).Return(nil)

	ctx, cancelCtx := context.WithCancel(context.Background())
	err = nm.Init(ctx, cancelCtx, nm.reset)
	assert.Regexp(t, "FF10421", err)

	assert.Equal(t, mo, nm.Orchestrator("default"))
	assert.Nil(t, nm.Orchestrator("unknown"))

	mo.AssertExpectations(t)
}

func TestLegacyNamespaceConflictingPluginsTooManyPlugins(t *testing.T) {
	nm := newTestNamespaceManager(true)
	defer nm.cleanup(t)
	nm.metricsEnabled = true

	viper.SetConfigType("yaml")
	err := viper.ReadConfig(strings.NewReader(`
  namespaces:
    default: default
    predefined:
    - name: default
      plugins: [ethereum, postgres, erc721, ipfs, ffdx]
      multiparty:
        enabled: true
    - name: ns2
      plugins: [ethereum, postgres, erc1155, erc721, ipfs, ffdx]
      multiparty:
        enabled: true
  `))
	assert.NoError(t, err)

	mo := &orchestratormocks.Orchestrator{}
	mo.On("Init", mock.Anything, mock.Anything).
		Run(func(args mock.Arguments) {
			nm.namespaces["default"].Contracts = &core.MultipartyContracts{
				Active: &core.MultipartyContract{
					Location: fftypes.JSONAnyPtr("{}"),
					Info: core.MultipartyContractInfo{
						Version: 1,
					},
				},
			}
			nm.namespaces["ns2"].Contracts = &core.MultipartyContracts{
				Active: &core.MultipartyContract{
					Location: fftypes.JSONAnyPtr("{}"),
					Info: core.MultipartyContractInfo{
						Version: 1,
					},
				},
			}
		}).
		Return(nil)
	nm.utOrchestrator = mo

	nm.mdi.On("Init", mock.Anything, mock.Anything).Return(nil)
	nm.mdi.On("SetHandler", database.GlobalHandler, mock.Anything).Return()
	nm.mbi.On("Init", mock.Anything, mock.Anything, mock.Anything, nm.mmi, mock.Anything).Return(nil)
	nm.mdx.On("Init", mock.Anything, mock.Anything, mock.Anything).Return(nil)
	nm.mps.On("Init", mock.Anything, mock.Anything).Return(nil)
	nm.mti.On("Init", mock.Anything, mock.Anything, "erc721", nil).Return(nil)
	nm.mti.On("Init", mock.Anything, mock.Anything, "erc1155", nil).Return(nil)
	nm.mev.On("Init", mock.Anything, mock.Anything).Return(nil)
	nm.mdi.On("GetNamespace", mock.Anything, "default").Return(nil, nil)
	nm.mdi.On("GetNamespace", mock.Anything, "ns2").Return(nil, nil)
	nm.mdi.On("UpsertNamespace", mock.Anything, mock.AnythingOfType("*core.Namespace"), true).Return(nil)
	nm.auth.On("Init", mock.Anything, mock.Anything, mock.Anything).Return(nil)

	ctx, cancelCtx := context.WithCancel(context.Background())
	err = nm.Init(ctx, cancelCtx, nm.reset)
	assert.Regexp(t, "FF10421", err)

	assert.Equal(t, mo, nm.Orchestrator("default"))
	assert.Nil(t, nm.Orchestrator("unknown"))

	mo.AssertExpectations(t)
}

func TestLegacyNamespaceMatchingPlugins(t *testing.T) {
	nm := newTestNamespaceManager(true)
	defer nm.cleanup(t)
	nm.metricsEnabled = true

	viper.SetConfigType("yaml")
	err := viper.ReadConfig(strings.NewReader(`
  namespaces:
    default: default
    predefined:
    - name: default
      plugins: [ethereum, postgres, erc721, ipfs, ffdx]
      multiparty:
        enabled: true
    - name: ns2
      plugins: [ethereum, postgres, erc721, ipfs, ffdx]
      multiparty:
        enabled: true
  `))
	assert.NoError(t, err)

	mo := &orchestratormocks.Orchestrator{}
	mo.On("Init", mock.Anything, mock.Anything).
		Run(func(args mock.Arguments) {
			nm.namespaces["default"].Contracts = &core.MultipartyContracts{
				Active: &core.MultipartyContract{
					Location: fftypes.JSONAnyPtr("{}"),
					Info: core.MultipartyContractInfo{
						Version: 1,
					},
				},
			}
			nm.namespaces["ns2"].Contracts = &core.MultipartyContracts{
				Active: &core.MultipartyContract{
					Location: fftypes.JSONAnyPtr("{}"),
					Info: core.MultipartyContractInfo{
						Version: 1,
					},
				},
			}
		}).
		Return(nil)
	nm.utOrchestrator = mo

	nm.mdi.On("Init", mock.Anything, mock.Anything).Return(nil)
	nm.mdi.On("SetHandler", database.GlobalHandler, mock.Anything).Return()
	nm.mbi.On("Init", mock.Anything, mock.Anything, mock.Anything, nm.mmi, mock.Anything).Return(nil)
	nm.mdx.On("Init", mock.Anything, mock.Anything, mock.Anything).Return(nil)
	nm.mps.On("Init", mock.Anything, mock.Anything).Return(nil)
	nm.mti.On("Init", mock.Anything, mock.Anything, "erc721", nil).Return(nil)
	nm.mti.On("Init", mock.Anything, mock.Anything, "erc1155", nil).Return(nil)
	nm.mev.On("Init", mock.Anything, mock.Anything).Return(nil)
	nm.mdi.On("GetNamespace", mock.Anything, "default").Return(nil, nil)
	nm.mdi.On("GetNamespace", mock.Anything, "ns2").Return(nil, nil)
	nm.mdi.On("GetNamespace", mock.Anything, core.LegacySystemNamespace).Return(nil, nil)
	nm.mdi.On("UpsertNamespace", mock.Anything, mock.AnythingOfType("*core.Namespace"), true).Return(nil)
	nm.auth.On("Init", mock.Anything, mock.Anything, mock.Anything).Return(nil)

	ctx, cancelCtx := context.WithCancel(context.Background())
	err = nm.Init(ctx, cancelCtx, nm.reset)
	assert.NoError(t, err)

	assert.Equal(t, mo, nm.Orchestrator("default"))
	assert.Nil(t, nm.Orchestrator("unknown"))

	mo.AssertExpectations(t)
}

func TestInitVersion1Fail(t *testing.T) {
	nm := newTestNamespaceManager(true)
	defer nm.cleanup(t)

	mo := &orchestratormocks.Orchestrator{}
	mo.On("Init", mock.Anything, mock.Anything).
		Run(func(args mock.Arguments) {
			nm.namespaces["default"].Contracts.Active = &core.MultipartyContract{
				Location: fftypes.JSONAnyPtr("{}"),
				Info: core.MultipartyContractInfo{
					Version: 1,
				},
			}
		}).
		Return(nil).Once()
	mo.On("Init", mock.Anything, mock.Anything).Return(fmt.Errorf("pop")).Once()
	nm.utOrchestrator = mo

	nm.mdi.On("Init", mock.Anything, mock.Anything).Return(nil)
	nm.mdi.On("SetHandler", database.GlobalHandler, mock.Anything).Return()
	nm.mbi.On("Init", mock.Anything, mock.Anything, mock.Anything, nm.mmi, mock.Anything).Return(nil)
	nm.mdx.On("Init", mock.Anything, mock.Anything, mock.Anything).Return(nil)
	nm.mps.On("Init", mock.Anything, mock.Anything).Return(nil)
	nm.mti.On("Init", mock.Anything, mock.Anything, "erc721", nil).Return(nil)
	nm.mti.On("Init", mock.Anything, mock.Anything, "erc1155", nil).Return(nil)
	nm.mev.On("Init", mock.Anything, mock.Anything).Return(nil)
	nm.auth.On("Init", mock.Anything, mock.Anything, mock.Anything).Return(nil)

	nm.mdi.On("GetNamespace", mock.Anything, "default").Return(nil, nil)
	nm.mdi.On("GetNamespace", mock.Anything, core.LegacySystemNamespace).Return(nil, nil)
	nm.mdi.On("UpsertNamespace", mock.Anything, mock.AnythingOfType("*core.Namespace"), true).Return(nil)

	ctx, cancelCtx := context.WithCancel(context.Background())
	err := nm.Init(ctx, cancelCtx, nm.reset)
	assert.EqualError(t, err, "pop")

	mo.AssertExpectations(t)
}

func TestInitNamespaceQueryFail(t *testing.T) {
	nm := newTestNamespaceManager(true)
	defer nm.cleanup(t)

	ns := &namespace{
		Namespace: core.Namespace{
			Name: "default",
		},
		plugins: []string{"postgres"},
	}

	nm.mdi.On("GetNamespace", mock.Anything, "default").Return(nil, fmt.Errorf("pop"))

	err := nm.initNamespace(context.Background(), ns)
	assert.EqualError(t, err, "pop")
}

func TestInitNamespaceExistingUpsertFail(t *testing.T) {
	nm := newTestNamespaceManager(true)
	defer nm.cleanup(t)

	ns := &namespace{
		Namespace: core.Namespace{
			Name: "default",
		},
		plugins: []string{"postgres"},
	}
	existing := &core.Namespace{
		NetworkName: "ns1",
	}

	nm.mdi.On("GetNamespace", mock.Anything, "default").Return(existing, nil)
	nm.mdi.On("UpsertNamespace", mock.Anything, mock.AnythingOfType("*core.Namespace"), true).Return(fmt.Errorf("pop"))

	err := nm.initNamespace(context.Background(), ns)
	assert.EqualError(t, err, "pop")
}

func TestDeprecatedDatabasePlugin(t *testing.T) {
	nm := newTestNamespaceManager(true)
	defer nm.cleanup(t)
	difactory.InitConfigDeprecated(deprecatedDatabaseConfig)
	deprecatedDatabaseConfig.Set(coreconfig.PluginConfigType, "postgres")
	plugins, err := nm.getDatabasePlugins(context.Background())
	assert.Equal(t, 1, len(plugins))
	assert.NoError(t, err)
}

func TestDeprecatedDatabasePluginBadType(t *testing.T) {
	nm := newTestNamespaceManager(true)
	defer nm.cleanup(t)
	difactory.InitConfigDeprecated(deprecatedDatabaseConfig)
	deprecatedDatabaseConfig.Set(coreconfig.PluginConfigType, "wrong")
	_, err := nm.getDatabasePlugins(context.Background())
	assert.Regexp(t, "FF10122.*wrong", err)
}

func TestDatabasePlugin(t *testing.T) {
	nm := newTestNamespaceManager(true)
	defer nm.cleanup(t)
	difactory.InitConfig(databaseConfig)
	config.Set("plugins.database", []fftypes.JSONObject{{}})
	databaseConfig.AddKnownKey(coreconfig.PluginConfigName, "flapflip")
	databaseConfig.AddKnownKey(coreconfig.PluginConfigType, "postgres")
	plugins, err := nm.getDatabasePlugins(context.Background())
	assert.Equal(t, 1, len(plugins))
	assert.NoError(t, err)
}

func TestDatabasePluginBadType(t *testing.T) {
	nm := newTestNamespaceManager(true)
	defer nm.cleanup(t)
	difactory.InitConfig(databaseConfig)
	config.Set("plugins.database", []fftypes.JSONObject{{}})
	databaseConfig.AddKnownKey(coreconfig.PluginConfigName, "flapflip")
	databaseConfig.AddKnownKey(coreconfig.PluginConfigType, "unknown")
	plugins, err := nm.getDatabasePlugins(context.Background())
	assert.Nil(t, plugins)
	assert.Error(t, err)
}

func TestDatabasePluginBadName(t *testing.T) {
	nm := newTestNamespaceManager(true)
	defer nm.cleanup(t)
	nm.plugins.database = nil
	difactory.InitConfig(databaseConfig)
	config.Set("plugins.database", []fftypes.JSONObject{{}})
	databaseConfig.AddKnownKey(coreconfig.PluginConfigName, "wrong////")
	databaseConfig.AddKnownKey(coreconfig.PluginConfigType, "postgres")

	ctx, cancelCtx := context.WithCancel(context.Background())
	err := nm.Init(ctx, cancelCtx, nm.reset)
	assert.Error(t, err)
}

func TestIdentityPluginBadName(t *testing.T) {
	nm := newTestNamespaceManager(true)
	defer nm.cleanup(t)
	iifactory.InitConfig(identityConfig)
	identityConfig.AddKnownKey(coreconfig.PluginConfigName, "wrong//")
	identityConfig.AddKnownKey(coreconfig.PluginConfigType, "tbd")
	config.Set("plugins.identity", []fftypes.JSONObject{{}})
	_, err := nm.getIdentityPlugins(context.Background())
	assert.Regexp(t, "FF00140.*name", err)
}

func TestIdentityPluginBadType(t *testing.T) {
	nm := newTestNamespaceManager(true)
	defer nm.cleanup(t)
	iifactory.InitConfig(identityConfig)
	identityConfig.AddKnownKey(coreconfig.PluginConfigName, "flapflip")
	identityConfig.AddKnownKey(coreconfig.PluginConfigType, "wrong")
	config.Set("plugins.identity", []fftypes.JSONObject{{}})
	_, err := nm.getIdentityPlugins(context.Background())
	assert.Regexp(t, "FF10212.*wrong", err)
}

func TestIdentityPluginNoType(t *testing.T) {
	nm := newTestNamespaceManager(true)
	defer nm.cleanup(t)
	nm.plugins.identity = nil
	iifactory.InitConfig(identityConfig)
	identityConfig.AddKnownKey(coreconfig.PluginConfigName, "flapflip")
	config.Set("plugins.identity", []fftypes.JSONObject{{}})

	ctx, cancelCtx := context.WithCancel(context.Background())
	err := nm.Init(ctx, cancelCtx, nm.reset)
	assert.Regexp(t, "FF10386.*type", err)
}

func TestIdentityPlugin(t *testing.T) {
	nm := newTestNamespaceManager(true)
	defer nm.cleanup(t)
	iifactory.InitConfig(identityConfig)
	identityConfig.AddKnownKey(coreconfig.PluginConfigName, "flapflip")
	identityConfig.AddKnownKey(coreconfig.PluginConfigType, "onchain")
	config.Set("plugins.identity", []fftypes.JSONObject{{}})
	plugins, err := nm.getIdentityPlugins(context.Background())
	assert.NoError(t, err)
	assert.Equal(t, 1, len(plugins))
}

func TestDeprecatedBlockchainPlugin(t *testing.T) {
	nm := newTestNamespaceManager(true)
	defer nm.cleanup(t)
	bifactory.InitConfigDeprecated(deprecatedBlockchainConfig)
	deprecatedBlockchainConfig.Set(coreconfig.PluginConfigType, "ethereum")
	plugins, err := nm.getBlockchainPlugins(context.Background())
	assert.Equal(t, 1, len(plugins))
	assert.NoError(t, err)
}

func TestDeprecatedBlockchainPluginBadType(t *testing.T) {
	nm := newTestNamespaceManager(true)
	defer nm.cleanup(t)
	deprecatedBlockchainConfig.AddKnownKey(coreconfig.PluginConfigType, "wrong")
	_, err := nm.getBlockchainPlugins(context.Background())
	assert.Regexp(t, "FF10110.*wrong", err)
}

func TestBlockchainPlugin(t *testing.T) {
	nm := newTestNamespaceManager(true)
	defer nm.cleanup(t)
	bifactory.InitConfig(blockchainConfig)
	config.Set("plugins.blockchain", []fftypes.JSONObject{{}})
	blockchainConfig.AddKnownKey(coreconfig.PluginConfigName, "flapflip")
	blockchainConfig.AddKnownKey(coreconfig.PluginConfigType, "ethereum")
	plugins, err := nm.getBlockchainPlugins(context.Background())
	assert.Equal(t, 1, len(plugins))
	assert.NoError(t, err)
}

func TestBlockchainPluginNoType(t *testing.T) {
	nm := newTestNamespaceManager(true)
	defer nm.cleanup(t)
	bifactory.InitConfig(blockchainConfig)
	config.Set("plugins.blockchain", []fftypes.JSONObject{{}})
	blockchainConfig.AddKnownKey(coreconfig.PluginConfigName, "flapflip")
	_, err := nm.getBlockchainPlugins(context.Background())
	assert.Error(t, err)
}

func TestBlockchainPluginBadType(t *testing.T) {
	nm := newTestNamespaceManager(true)
	defer nm.cleanup(t)
	nm.plugins.blockchain = nil
	bifactory.InitConfig(blockchainConfig)
	config.Set("plugins.blockchain", []fftypes.JSONObject{{}})
	blockchainConfig.AddKnownKey(coreconfig.PluginConfigName, "flapflip")
	blockchainConfig.AddKnownKey(coreconfig.PluginConfigType, "wrong//")

	ctx, cancelCtx := context.WithCancel(context.Background())
	err := nm.Init(ctx, cancelCtx, nm.reset)
	assert.Error(t, err)
}

func TestDeprecatedSharedStoragePlugin(t *testing.T) {
	nm := newTestNamespaceManager(true)
	defer nm.cleanup(t)
	ssfactory.InitConfigDeprecated(deprecatedSharedStorageConfig)
	deprecatedSharedStorageConfig.Set(coreconfig.PluginConfigType, "ipfs")
	plugins, err := nm.getSharedStoragePlugins(context.Background())
	assert.Equal(t, 1, len(plugins))
	assert.NoError(t, err)
}

func TestDeprecatedSharedStoragePluginBadType(t *testing.T) {
	nm := newTestNamespaceManager(true)
	defer nm.cleanup(t)
	ssfactory.InitConfigDeprecated(deprecatedSharedStorageConfig)
	deprecatedSharedStorageConfig.AddKnownKey(coreconfig.PluginConfigType, "wrong")
	_, err := nm.getSharedStoragePlugins(context.Background())
	assert.Regexp(t, "FF10134.*wrong", err)
}

func TestSharedStoragePlugin(t *testing.T) {
	nm := newTestNamespaceManager(true)
	defer nm.cleanup(t)
	ssfactory.InitConfig(sharedstorageConfig)
	config.Set("plugins.sharedstorage", []fftypes.JSONObject{{}})
	sharedstorageConfig.AddKnownKey(coreconfig.PluginConfigName, "flapflip")
	sharedstorageConfig.AddKnownKey(coreconfig.PluginConfigType, "ipfs")
	plugins, err := nm.getSharedStoragePlugins(context.Background())
	assert.Equal(t, 1, len(plugins))
	assert.NoError(t, err)
}

func TestSharedStoragePluginNoType(t *testing.T) {
	nm := newTestNamespaceManager(true)
	defer nm.cleanup(t)
	ssfactory.InitConfig(sharedstorageConfig)
	config.Set("plugins.sharedstorage", []fftypes.JSONObject{{}})
	sharedstorageConfig.AddKnownKey(coreconfig.PluginConfigName, "flapflip")
	_, err := nm.getSharedStoragePlugins(context.Background())
	assert.Error(t, err)
}

func TestSharedStoragePluginBadType(t *testing.T) {
	nm := newTestNamespaceManager(true)
	defer nm.cleanup(t)
	nm.plugins.sharedstorage = nil
	ssfactory.InitConfig(sharedstorageConfig)
	config.Set("plugins.sharedstorage", []fftypes.JSONObject{{}})
	sharedstorageConfig.AddKnownKey(coreconfig.PluginConfigName, "flapflip")
	sharedstorageConfig.AddKnownKey(coreconfig.PluginConfigType, "wrong//")

	ctx, cancelCtx := context.WithCancel(context.Background())
	err := nm.Init(ctx, cancelCtx, nm.reset)
	assert.Error(t, err)
}

func TestDeprecatedDataExchangePlugin(t *testing.T) {
	nm := newTestNamespaceManager(true)
	defer nm.cleanup(t)
	dxfactory.InitConfigDeprecated(deprecatedDataexchangeConfig)
	deprecatedDataexchangeConfig.Set(coreconfig.PluginConfigType, "ffdx")
	plugins, err := nm.getDataExchangePlugins(context.Background())
	assert.Equal(t, 1, len(plugins))
	assert.NoError(t, err)
}

func TestDeprecatedDataExchangePluginBadType(t *testing.T) {
	nm := newTestNamespaceManager(true)
	defer nm.cleanup(t)
	dxfactory.InitConfigDeprecated(deprecatedDataexchangeConfig)
	deprecatedDataexchangeConfig.AddKnownKey(coreconfig.PluginConfigType, "wrong")
	_, err := nm.getDataExchangePlugins(context.Background())
	assert.Regexp(t, "FF10213.*wrong", err)
}

func TestDataExchangePlugin(t *testing.T) {
	nm := newTestNamespaceManager(true)
	defer nm.cleanup(t)
	dxfactory.InitConfig(dataexchangeConfig)
	config.Set("plugins.dataexchange", []fftypes.JSONObject{{}})
	dataexchangeConfig.AddKnownKey(coreconfig.PluginConfigName, "flapflip")
	dataexchangeConfig.AddKnownKey(coreconfig.PluginConfigType, "ffdx")
	plugins, err := nm.getDataExchangePlugins(context.Background())
	assert.Equal(t, 1, len(plugins))
	assert.NoError(t, err)
}

func TestDataExchangePluginNoType(t *testing.T) {
	nm := newTestNamespaceManager(true)
	defer nm.cleanup(t)
	dxfactory.InitConfig(dataexchangeConfig)
	config.Set("plugins.dataexchange", []fftypes.JSONObject{{}})
	dataexchangeConfig.AddKnownKey(coreconfig.PluginConfigName, "flapflip")
	_, err := nm.getDataExchangePlugins(context.Background())
	assert.Error(t, err)
}

func TestDataExchangePluginBadType(t *testing.T) {
	nm := newTestNamespaceManager(true)
	defer nm.cleanup(t)
	nm.plugins.dataexchange = nil
	dxfactory.InitConfig(dataexchangeConfig)
	config.Set("plugins.dataexchange", []fftypes.JSONObject{{}})
	dataexchangeConfig.AddKnownKey(coreconfig.PluginConfigName, "flapflip")
	dataexchangeConfig.AddKnownKey(coreconfig.PluginConfigType, "wrong//")

	ctx, cancelCtx := context.WithCancel(context.Background())
	err := nm.Init(ctx, cancelCtx, nm.reset)
	assert.Error(t, err)
}

func TestDeprecatedTokensPlugin(t *testing.T) {
	nm := newTestNamespaceManager(true)
	defer nm.cleanup(t)
	tifactory.InitConfigDeprecated(deprecatedTokensConfig)
	config.Set("tokens", []fftypes.JSONObject{{}})
	deprecatedTokensConfig.AddKnownKey(coreconfig.PluginConfigName, "test")
	deprecatedTokensConfig.AddKnownKey(tokens.TokensConfigPlugin, "fftokens")
	plugins, err := nm.getTokensPlugins(context.Background())
	assert.Equal(t, 1, len(plugins))
	assert.NoError(t, err)
}

func TestDeprecatedTokensPluginNoName(t *testing.T) {
	nm := newTestNamespaceManager(true)
	defer nm.cleanup(t)
	tifactory.InitConfigDeprecated(deprecatedTokensConfig)
	config.Set("tokens", []fftypes.JSONObject{{}})
	deprecatedTokensConfig.AddKnownKey(tokens.TokensConfigPlugin, "fftokens")
	_, err := nm.getTokensPlugins(context.Background())
	assert.Regexp(t, "FF10273", err)
}

func TestDeprecatedTokensPluginBadName(t *testing.T) {
	nm := newTestNamespaceManager(true)
	defer nm.cleanup(t)
	tifactory.InitConfigDeprecated(deprecatedTokensConfig)
	config.Set("tokens", []fftypes.JSONObject{{}})
	deprecatedTokensConfig.AddKnownKey(coreconfig.PluginConfigName, "BAD!")
	deprecatedTokensConfig.AddKnownKey(tokens.TokensConfigPlugin, "fftokens")
	_, err := nm.getTokensPlugins(context.Background())
	assert.Regexp(t, "FF00140", err)
}

func TestDeprecatedTokensPluginBadType(t *testing.T) {
	nm := newTestNamespaceManager(true)
	defer nm.cleanup(t)
	tifactory.InitConfigDeprecated(deprecatedTokensConfig)
	config.Set("tokens", []fftypes.JSONObject{{}})
	deprecatedTokensConfig.AddKnownKey(coreconfig.PluginConfigName, "test")
	deprecatedTokensConfig.AddKnownKey(tokens.TokensConfigPlugin, "wrong")
	_, err := nm.getTokensPlugins(context.Background())
	assert.Regexp(t, "FF10272.*wrong", err)
}

func TestTokensPlugin(t *testing.T) {
	nm := newTestNamespaceManager(true)
	defer nm.cleanup(t)
	tifactory.InitConfig(tokensConfig)
	config.Set("plugins.tokens", []fftypes.JSONObject{{}})
	tokensConfig.AddKnownKey(coreconfig.PluginConfigName, "erc20_erc721")
	tokensConfig.AddKnownKey(coreconfig.PluginConfigType, "fftokens")
	plugins, err := nm.getTokensPlugins(context.Background())
	assert.Equal(t, 1, len(plugins))
	assert.NoError(t, err)
}

func TestTokensPluginDuplicateBroadcastName(t *testing.T) {
	nm := newTestNamespaceManager(true)
	defer nm.cleanup(t)
	tifactory.InitConfig(tokensConfig)
	viper.SetConfigType("yaml")
	err := viper.ReadConfig(strings.NewReader(`
  plugins:
    tokens:
    - name: test1
      broadcastName: remote1
      type: fftokens
      fftokens:
        url: http://tokens:3000
    - name: test2
      broadcastName: remote1
      type: fftokens
      fftokens:
        url: http://tokens:3000
  `))
	assert.NoError(t, err)

	plugins, err := nm.getTokensPlugins(context.Background())
	assert.Nil(t, plugins)
	assert.Regexp(t, "FF10419", err)
}

func TestMultipleTokensPluginsWithBroadcastName(t *testing.T) {
	nm := newTestNamespaceManager(true)
	defer nm.cleanup(t)
	tifactory.InitConfig(tokensConfig)
	viper.SetConfigType("yaml")
	err := viper.ReadConfig(strings.NewReader(`
  plugins:
    tokens:
    - name: test1
      broadcastName: remote1
      type: fftokens
      fftokens:
        url: http://tokens:3000
    - name: test2
      broadcastName: remote2
      type: fftokens
      fftokens:
        url: http://tokens:3000
  `))
	assert.NoError(t, err)

	plugins, err := nm.getTokensPlugins(context.Background())
	assert.Equal(t, 2, len(plugins))
	assert.NoError(t, err)
}

func TestTokensPluginNoType(t *testing.T) {
	nm := newTestNamespaceManager(true)
	defer nm.cleanup(t)
	tifactory.InitConfig(tokensConfig)
	config.Set("plugins.tokens", []fftypes.JSONObject{{}})
	tokensConfig.AddKnownKey(coreconfig.PluginConfigName, "erc20_erc721")
	_, err := nm.getTokensPlugins(context.Background())
	assert.Error(t, err)
}

func TestTokensPluginBadType(t *testing.T) {
	nm := newTestNamespaceManager(true)
	defer nm.cleanup(t)
	nm.plugins.tokens = nil
	tifactory.InitConfig(tokensConfig)
	config.Set("plugins.tokens", []fftypes.JSONObject{{}})
	tokensConfig.AddKnownKey(coreconfig.PluginConfigName, "erc20_erc721")
	tokensConfig.AddKnownKey(coreconfig.PluginConfigType, "wrong")

	ctx, cancelCtx := context.WithCancel(context.Background())
	err := nm.Init(ctx, cancelCtx, nm.reset)
	assert.Error(t, err)
}

func TestTokensPluginDuplicate(t *testing.T) {
	nm := newTestNamespaceManager(true)
	defer nm.cleanup(t)
	nm.pluginNames["erc20_erc721"] = true
	tifactory.InitConfig(tokensConfig)
	config.Set("plugins.tokens", []fftypes.JSONObject{{}})
	tokensConfig.AddKnownKey(coreconfig.PluginConfigName, "erc20_erc721")
	tokensConfig.AddKnownKey(coreconfig.PluginConfigType, "fftokens")
	_, err := nm.getTokensPlugins(context.Background())
	assert.Regexp(t, "FF10395", err)
}

func TestEventsPluginDefaults(t *testing.T) {
	nm := newTestNamespaceManager(true)
	defer nm.cleanup(t)
	nm.plugins.events = nil
	plugins, err := nm.getEventPlugins(context.Background())
	assert.Equal(t, 3, len(plugins))
	assert.NoError(t, err)
}

func TestAuthPlugin(t *testing.T) {
	nm := newTestNamespaceManager(true)
	defer nm.cleanup(t)
	authfactory.InitConfigArray(authConfig)
	config.Set("plugins.auth", []fftypes.JSONObject{{}})
	authConfig.AddKnownKey(coreconfig.PluginConfigName, "basicauth")
	authConfig.AddKnownKey(coreconfig.PluginConfigType, "basic")
	plugins, err := nm.getAuthPlugin(context.Background())
	assert.Equal(t, 1, len(plugins))
	assert.NoError(t, err)
}

func TestAuthPluginBadType(t *testing.T) {
	nm := newTestNamespaceManager(true)
	defer nm.cleanup(t)
	nm.plugins.auth = nil
	authfactory.InitConfigArray(authConfig)
	config.Set("plugins.auth", []fftypes.JSONObject{{}})
	authConfig.AddKnownKey(coreconfig.PluginConfigName, "basicauth")
	authConfig.AddKnownKey(coreconfig.PluginConfigType, "wrong")

	ctx, cancelCtx := context.WithCancel(context.Background())
	err := nm.Init(ctx, cancelCtx, nm.reset)
	assert.Error(t, err)
}

func TestAuthPluginInvalid(t *testing.T) {
	nm := newTestNamespaceManager(true)
	defer nm.cleanup(t)
	authfactory.InitConfigArray(authConfig)
	config.Set("plugins.auth", []fftypes.JSONObject{{}})
	authConfig.AddKnownKey(coreconfig.PluginConfigName, "bad name not allowed")
	authConfig.AddKnownKey(coreconfig.PluginConfigType, "basic")
	plugins, err := nm.getAuthPlugin(context.Background())
	assert.Equal(t, 0, len(plugins))
	assert.Error(t, err)
}

func TestEventsPluginBadType(t *testing.T) {
	nm := newTestNamespaceManager(true)
	defer nm.cleanup(t)
	nm.plugins.events = nil
	config.Set(coreconfig.EventTransportsEnabled, []string{"!unknown!"})

	ctx, cancelCtx := context.WithCancel(context.Background())
	err := nm.Init(ctx, cancelCtx, nm.reset)
	assert.Error(t, err)
}

func TestInitBadNamespace(t *testing.T) {
	nm := newTestNamespaceManager(true)
	defer nm.cleanup(t)

	nm.utOrchestrator = &orchestratormocks.Orchestrator{}

	nm.mdi.On("Init", mock.Anything, mock.Anything).Return(nil)
	nm.mdi.On("SetHandler", database.GlobalHandler, mock.Anything).Return()
	nm.mbi.On("Init", mock.Anything, mock.Anything, mock.Anything, nm.mmi, mock.Anything).Return(nil)
	nm.mdx.On("Init", mock.Anything, mock.Anything, mock.Anything).Return(nil)
	nm.mps.On("Init", mock.Anything, mock.Anything).Return(nil)
	nm.mti.On("Init", mock.Anything, mock.Anything, "erc721", nil).Return(nil)
	nm.mti.On("Init", mock.Anything, mock.Anything, "erc1155", nil).Return(nil)
	nm.mev.On("Init", mock.Anything, mock.Anything).Return(nil)
	nm.auth.On("Init", mock.Anything, mock.Anything, mock.Anything).Return(nil)

	viper.SetConfigType("yaml")
	err := viper.ReadConfig(strings.NewReader(`
  namespaces:
    default: "!Badness"
    predefined:
    - name: "!Badness"
    `))
	assert.NoError(t, err)

	ctx, cancelCtx := context.WithCancel(context.Background())
	err = nm.Init(ctx, cancelCtx, nm.reset)
	assert.Regexp(t, "FF00140", err)
}

func TestLoadNamespacesReservedName(t *testing.T) {
	nm := newTestNamespaceManager(true)
	defer nm.cleanup(t)

	viper.SetConfigType("yaml")
	err := viper.ReadConfig(strings.NewReader(`
  namespaces:
    default: ns1
    predefined:
    - name: ff_system
    `))
	assert.NoError(t, err)

	err = nm.loadNamespaces(context.Background())
	assert.Regexp(t, "FF10388", err)
}

func TestLoadNamespacesReservedNetworkName(t *testing.T) {
	nm := newTestNamespaceManager(true)
	defer nm.cleanup(t)

	viper.SetConfigType("yaml")
	err := viper.ReadConfig(strings.NewReader(`
  namespaces:
    default: ns1
    predefined:
    - name: ns1
      multiparty:
        enabled: true
        networknamespace: ff_system
    `))
	assert.NoError(t, err)

	err = nm.loadNamespaces(context.Background())
	assert.Regexp(t, "FF10388", err)
}

func TestLoadNamespacesDuplicate(t *testing.T) {
	nm := newTestNamespaceManager(true)
	defer nm.cleanup(t)

	viper.SetConfigType("yaml")
	err := viper.ReadConfig(strings.NewReader(`
  namespaces:
    default: ns1
    predefined:
    - name: ns1
      plugins: [postgres]
    - name: ns1
      plugins: [postgres]
    `))
	assert.NoError(t, err)

	err = nm.loadNamespaces(context.Background())
	assert.NoError(t, err)
	assert.Len(t, nm.namespaces, 1)
}

func TestLoadNamespacesNoName(t *testing.T) {
	nm := newTestNamespaceManager(true)
	defer nm.cleanup(t)

	viper.SetConfigType("yaml")
	err := viper.ReadConfig(strings.NewReader(`
  namespaces:
    predefined:
    - plugins: [postgres]
    `))
	assert.NoError(t, err)

	err = nm.loadNamespaces(context.Background())
	assert.Regexp(t, "FF10166", err)
}

func TestLoadNamespacesNoDefault(t *testing.T) {
	nm := newTestNamespaceManager(true)
	defer nm.cleanup(t)

	viper.SetConfigType("yaml")
	err := viper.ReadConfig(strings.NewReader(`
  namespaces:
    default: ns1
    predefined:
    - name: ns2
      plugins: [postgres]
  `))
	assert.NoError(t, err)

	err = nm.loadNamespaces(context.Background())
	assert.Regexp(t, "FF10166", err)
}

func TestLoadNamespacesUseDefaults(t *testing.T) {
	nm := newTestNamespaceManager(true)
	defer nm.cleanup(t)

	viper.SetConfigType("yaml")
	err := viper.ReadConfig(strings.NewReader(`
  namespaces:
    default: ns1
    predefined:
    - name: ns1
  org:
    name: org1
  node:
    name: node1
  `))
	assert.NoError(t, err)

	err = nm.loadNamespaces(context.Background())
	assert.NoError(t, err)
	assert.Len(t, nm.namespaces, 1)
}

func TestLoadNamespacesNonMultipartyNoDatabase(t *testing.T) {
	nm := newTestNamespaceManager(true)
	defer nm.cleanup(t)

	viper.SetConfigType("yaml")
	err := viper.ReadConfig(strings.NewReader(`
  namespaces:
    default: ns1
    predefined:
    - name: ns1
      plugins: []
  `))
	assert.NoError(t, err)

	nm.mdi.On("Init", mock.Anything, mock.Anything).Return(nil)
	nm.mdi.On("SetHandler", database.GlobalHandler, mock.Anything).Return()
	nm.mbi.On("Init", mock.Anything, mock.Anything, mock.Anything, nm.mmi, mock.Anything).Return(nil)
	nm.mdx.On("Init", mock.Anything, mock.Anything, mock.Anything).Return(nil)
	nm.mps.On("Init", mock.Anything, mock.Anything).Return(nil)
	nm.mti.On("Init", mock.Anything, mock.Anything, "erc721", nil).Return(nil)
	nm.mti.On("Init", mock.Anything, mock.Anything, "erc1155", nil).Return(nil)
	nm.mev.On("Init", mock.Anything, mock.Anything).Return(nil)
	nm.auth.On("Init", mock.Anything, mock.Anything, mock.Anything).Return(nil)

	ctx, cancelCtx := context.WithCancel(context.Background())
	err = nm.Init(ctx, cancelCtx, nm.reset)
	assert.Regexp(t, "FF10392", err)
}

func TestLoadNamespacesMultipartyUnknownPlugin(t *testing.T) {
	nm := newTestNamespaceManager(true)
	defer nm.cleanup(t)

	viper.SetConfigType("yaml")
	err := viper.ReadConfig(strings.NewReader(`
  namespaces:
    default: ns1
    predefined:
    - name: ns1
      plugins: [basicauth, bad]
      multiparty:
        enabled: true
  `))
	assert.NoError(t, err)

	nm.mdi.On("Init", mock.Anything, mock.Anything).Return(nil)
	nm.mdi.On("SetHandler", database.GlobalHandler, mock.Anything).Return()
	nm.mbi.On("Init", mock.Anything, mock.Anything, mock.Anything, nm.mmi, mock.Anything).Return(nil)
	nm.mdx.On("Init", mock.Anything, mock.Anything, mock.Anything).Return(nil)
	nm.mps.On("Init", mock.Anything, mock.Anything).Return(nil)
	nm.mti.On("Init", mock.Anything, mock.Anything, "erc721", nil).Return(nil)
	nm.mti.On("Init", mock.Anything, mock.Anything, "erc1155", nil).Return(nil)
	nm.mev.On("Init", mock.Anything, mock.Anything).Return(nil)
	nm.auth.On("Init", mock.Anything, mock.Anything, mock.Anything).Return(nil)

	ctx, cancelCtx := context.WithCancel(context.Background())
	err = nm.Init(ctx, cancelCtx, nm.reset)
	assert.Regexp(t, "FF10390.*unknown", err)
}

func TestLoadNamespacesMultipartyMultipleBlockchains(t *testing.T) {
	nm := newTestNamespaceManager(true)
	defer nm.cleanup(t)

	viper.SetConfigType("yaml")
	err := viper.ReadConfig(strings.NewReader(`
  namespaces:
    default: ns1
    predefined:
    - name: ns1
      plugins: [ethereum, ethereum]
      multiparty:
        enabled: true
  `))
	assert.NoError(t, err)

	nm.mdi.On("Init", mock.Anything, mock.Anything).Return(nil)
	nm.mdi.On("SetHandler", database.GlobalHandler, mock.Anything).Return()
	nm.mbi.On("Init", mock.Anything, mock.Anything, mock.Anything, nm.mmi, mock.Anything).Return(nil)
	nm.mdx.On("Init", mock.Anything, mock.Anything, mock.Anything).Return(nil)
	nm.mps.On("Init", mock.Anything, mock.Anything).Return(nil)
	nm.mti.On("Init", mock.Anything, mock.Anything, "erc721", nil).Return(nil)
	nm.mti.On("Init", mock.Anything, mock.Anything, "erc1155", nil).Return(nil)
	nm.mev.On("Init", mock.Anything, mock.Anything).Return(nil)
	nm.auth.On("Init", mock.Anything, mock.Anything, mock.Anything).Return(nil)

	ctx, cancelCtx := context.WithCancel(context.Background())
	err = nm.Init(ctx, cancelCtx, nm.reset)
	assert.Regexp(t, "FF10394.*blockchain", err)
}

func TestLoadNamespacesMultipartyMultipleDX(t *testing.T) {
	nm := newTestNamespaceManager(true)
	defer nm.cleanup(t)

	viper.SetConfigType("yaml")
	err := viper.ReadConfig(strings.NewReader(`
  namespaces:
    default: ns1
    predefined:
    - name: ns1
      plugins: [ffdx, ffdx]
      multiparty:
        enabled: true
  `))
	assert.NoError(t, err)

	nm.mdi.On("Init", mock.Anything, mock.Anything).Return(nil)
	nm.mdi.On("SetHandler", database.GlobalHandler, mock.Anything).Return()
	nm.mbi.On("Init", mock.Anything, mock.Anything, mock.Anything, nm.mmi, mock.Anything).Return(nil)
	nm.mdx.On("Init", mock.Anything, mock.Anything, mock.Anything).Return(nil)
	nm.mps.On("Init", mock.Anything, mock.Anything).Return(nil)
	nm.mti.On("Init", mock.Anything, mock.Anything, "erc721", nil).Return(nil)
	nm.mti.On("Init", mock.Anything, mock.Anything, "erc1155", nil).Return(nil)
	nm.mev.On("Init", mock.Anything, mock.Anything).Return(nil)
	nm.auth.On("Init", mock.Anything, mock.Anything, mock.Anything).Return(nil)

	ctx, cancelCtx := context.WithCancel(context.Background())
	err = nm.Init(ctx, cancelCtx, nm.reset)
	assert.Regexp(t, "FF10394.*dataexchange", err)
}

func TestLoadNamespacesMultipartyMultipleSS(t *testing.T) {
	nm := newTestNamespaceManager(true)
	defer nm.cleanup(t)

	viper.SetConfigType("yaml")
	err := viper.ReadConfig(strings.NewReader(`
  namespaces:
    default: ns1
    predefined:
    - name: ns1
      plugins: [ipfs, ipfs]
      multiparty:
        enabled: true
  `))
	assert.NoError(t, err)

	nm.mdi.On("Init", mock.Anything, mock.Anything).Return(nil)
	nm.mdi.On("SetHandler", database.GlobalHandler, mock.Anything).Return()
	nm.mbi.On("Init", mock.Anything, mock.Anything, mock.Anything, nm.mmi, mock.Anything).Return(nil)
	nm.mdx.On("Init", mock.Anything, mock.Anything, mock.Anything).Return(nil)
	nm.mps.On("Init", mock.Anything, mock.Anything).Return(nil)
	nm.mti.On("Init", mock.Anything, mock.Anything, "erc721", nil).Return(nil)
	nm.mti.On("Init", mock.Anything, mock.Anything, "erc1155", nil).Return(nil)
	nm.mev.On("Init", mock.Anything, mock.Anything).Return(nil)
	nm.auth.On("Init", mock.Anything, mock.Anything, mock.Anything).Return(nil)

	ctx, cancelCtx := context.WithCancel(context.Background())
	err = nm.Init(ctx, cancelCtx, nm.reset)
	assert.Regexp(t, "FF10394.*sharedstorage", err)
}

func TestLoadNamespacesMultipartyMultipleDB(t *testing.T) {
	nm := newTestNamespaceManager(true)
	defer nm.cleanup(t)

	viper.SetConfigType("yaml")
	err := viper.ReadConfig(strings.NewReader(`
  namespaces:
    default: ns1
    predefined:
    - name: ns1
      plugins: [postgres, postgres]
      multiparty:
        enabled: true
  `))
	assert.NoError(t, err)

	nm.mdi.On("Init", mock.Anything, mock.Anything).Return(nil)
	nm.mdi.On("SetHandler", database.GlobalHandler, mock.Anything).Return()
	nm.mbi.On("Init", mock.Anything, mock.Anything, mock.Anything, nm.mmi, mock.Anything).Return(nil)
	nm.mdx.On("Init", mock.Anything, mock.Anything, mock.Anything).Return(nil)
	nm.mps.On("Init", mock.Anything, mock.Anything).Return(nil)
	nm.mti.On("Init", mock.Anything, mock.Anything, "erc721", nil).Return(nil)
	nm.mti.On("Init", mock.Anything, mock.Anything, "erc1155", nil).Return(nil)
	nm.mev.On("Init", mock.Anything, mock.Anything).Return(nil)
	nm.auth.On("Init", mock.Anything, mock.Anything, mock.Anything).Return(nil)

	ctx, cancelCtx := context.WithCancel(context.Background())
	err = nm.Init(ctx, cancelCtx, nm.reset)
	assert.Regexp(t, "FF10394.*database", err)
}

func TestInitNamespacesMultipartyWithAuth(t *testing.T) {
	nm := newTestNamespaceManager(true)
	defer nm.cleanup(t)

	viper.SetConfigType("yaml")
	err := viper.ReadConfig(strings.NewReader(`
  namespaces:
    default: ns1
    predefined:
    - name: ns1
      plugins: [ethereum, postgres, ipfs, ffdx, basicauth]
      multiparty:
        enabled: true
  `))
	assert.NoError(t, err)

	err = nm.loadNamespaces(context.Background())
	assert.NoError(t, err)
}

func TestLoadNamespacesNonMultipartyWithAuth(t *testing.T) {
	nm := newTestNamespaceManager(true)
	defer nm.cleanup(t)

	viper.SetConfigType("yaml")
	err := viper.ReadConfig(strings.NewReader(`
  namespaces:
    default: ns1
    predefined:
    - name: ns1
      plugins: [ethereum, postgres, basicauth]
      multiparty:
        enabled: false
  `))
	assert.NoError(t, err)

	err = nm.loadNamespaces(context.Background())
	assert.NoError(t, err)
}

func TestLoadNamespacesMultipartyContract(t *testing.T) {
	nm := newTestNamespaceManager(true)
	defer nm.cleanup(t)

	viper.SetConfigType("yaml")
	err := viper.ReadConfig(strings.NewReader(`
  namespaces:
    default: ns1
    predefined:
    - name: ns1
      multiparty:
        enabled: true
        contract:
        - location:
            address: 0x4ae50189462b0e5d52285f59929d037f790771a6 
          firstEvent: oldest
  `))
	assert.NoError(t, err)

	err = nm.loadNamespaces(context.Background())
	assert.NoError(t, err)
}

func TestLoadNamespacesMultipartyContractBadLocation(t *testing.T) {
	nm := newTestNamespaceManager(true)
	defer nm.cleanup(t)

	fail := make(chan string)
	namespaceConfig.AddKnownKey("predefined.0.multiparty.contract.0.location.address", fail)

	err := nm.loadNamespaces(context.Background())
	assert.Regexp(t, "json:", err)
}

func TestLoadNamespacesNonMultipartyMultipleDB(t *testing.T) {
	nm := newTestNamespaceManager(true)
	defer nm.cleanup(t)

	viper.SetConfigType("yaml")
	err := viper.ReadConfig(strings.NewReader(`
  namespaces:
    default: ns1
    predefined:
    - name: ns1
      plugins: [postgres, postgres]
  `))
	assert.NoError(t, err)

	nm.mdi.On("Init", mock.Anything, mock.Anything).Return(nil)
	nm.mdi.On("SetHandler", database.GlobalHandler, mock.Anything).Return()
	nm.mbi.On("Init", mock.Anything, mock.Anything, mock.Anything, nm.mmi, mock.Anything).Return(nil)
	nm.mdx.On("Init", mock.Anything, mock.Anything, mock.Anything).Return(nil)
	nm.mps.On("Init", mock.Anything, mock.Anything).Return(nil)
	nm.mti.On("Init", mock.Anything, mock.Anything, "erc721", nil).Return(nil)
	nm.mti.On("Init", mock.Anything, mock.Anything, "erc1155", nil).Return(nil)
	nm.mev.On("Init", mock.Anything, mock.Anything).Return(nil)
	nm.auth.On("Init", mock.Anything, mock.Anything, mock.Anything).Return(nil)

	ctx, cancelCtx := context.WithCancel(context.Background())
	err = nm.Init(ctx, cancelCtx, nm.reset)
	assert.Regexp(t, "FF10394.*database", err)
}

func TestLoadNamespacesNonMultipartyMultipleBlockchains(t *testing.T) {
	nm := newTestNamespaceManager(true)
	defer nm.cleanup(t)

	viper.SetConfigType("yaml")
	err := viper.ReadConfig(strings.NewReader(`
  namespaces:
    default: ns1
    predefined:
    - name: ns1
      plugins: [ethereum, ethereum]
  `))
	assert.NoError(t, err)

	nm.mdi.On("Init", mock.Anything, mock.Anything).Return(nil)
	nm.mdi.On("SetHandler", database.GlobalHandler, mock.Anything).Return()
	nm.mbi.On("Init", mock.Anything, mock.Anything, mock.Anything, nm.mmi, mock.Anything).Return(nil)
	nm.mdx.On("Init", mock.Anything, mock.Anything, mock.Anything).Return(nil)
	nm.mps.On("Init", mock.Anything, mock.Anything).Return(nil)
	nm.mti.On("Init", mock.Anything, mock.Anything, "erc721", nil).Return(nil)
	nm.mti.On("Init", mock.Anything, mock.Anything, "erc1155", nil).Return(nil)
	nm.mev.On("Init", mock.Anything, mock.Anything).Return(nil)
	nm.auth.On("Init", mock.Anything, mock.Anything, mock.Anything).Return(nil)

	ctx, cancelCtx := context.WithCancel(context.Background())
	err = nm.Init(ctx, cancelCtx, nm.reset)
	assert.Regexp(t, "FF10394.*blockchain", err)
}

func TestLoadNamespacesMultipartyMissingPlugins(t *testing.T) {
	nm := newTestNamespaceManager(true)
	defer nm.cleanup(t)

	viper.SetConfigType("yaml")
	err := viper.ReadConfig(strings.NewReader(`
  namespaces:
    default: ns1
    predefined:
    - name: ns1
      plugins: [postgres]
      multiparty:
        enabled: true
  `))
	assert.NoError(t, err)

	nm.mdi.On("Init", mock.Anything, mock.Anything).Return(nil)
	nm.mdi.On("SetHandler", database.GlobalHandler, mock.Anything).Return()
	nm.mbi.On("Init", mock.Anything, mock.Anything, mock.Anything, nm.mmi, mock.Anything).Return(nil)
	nm.mdx.On("Init", mock.Anything, mock.Anything, mock.Anything).Return(nil)
	nm.mps.On("Init", mock.Anything, mock.Anything).Return(nil)
	nm.mti.On("Init", mock.Anything, mock.Anything, "erc721", nil).Return(nil)
	nm.mti.On("Init", mock.Anything, mock.Anything, "erc1155", nil).Return(nil)
	nm.mev.On("Init", mock.Anything, mock.Anything).Return(nil)
	nm.auth.On("Init", mock.Anything, mock.Anything, mock.Anything).Return(nil)

	ctx, cancelCtx := context.WithCancel(context.Background())
	err = nm.Init(ctx, cancelCtx, nm.reset)
	assert.Regexp(t, "FF10391", err)
}

<<<<<<< HEAD
func TestLoadNamespacesNonMultipartyWithDX(t *testing.T) {
	nm := newTestNamespaceManager(true)
	defer nm.cleanup(t)

	viper.SetConfigType("yaml")
	err := viper.ReadConfig(strings.NewReader(`
  namespaces:
    default: ns1
    predefined:
    - name: ns1
      plugins: [ffdx]
  `))
	assert.NoError(t, err)

	nm.mdi.On("Init", mock.Anything, mock.Anything).Return(nil)
	nm.mdi.On("SetHandler", database.GlobalHandler, mock.Anything).Return()
	nm.mbi.On("Init", mock.Anything, mock.Anything, mock.Anything, nm.mmi, mock.Anything).Return(nil)
	nm.mdx.On("Init", mock.Anything, mock.Anything, mock.Anything).Return(nil)
	nm.mps.On("Init", mock.Anything, mock.Anything).Return(nil)
	nm.mti.On("Init", mock.Anything, mock.Anything, "erc721", nil).Return(nil)
	nm.mti.On("Init", mock.Anything, mock.Anything, "erc1155", nil).Return(nil)
	nm.mev.On("Init", mock.Anything, mock.Anything).Return(nil)
	nm.auth.On("Init", mock.Anything, mock.Anything, mock.Anything).Return(nil)

	ctx, cancelCtx := context.WithCancel(context.Background())
	err = nm.Init(ctx, cancelCtx, nm.reset)
	assert.Regexp(t, "FF10393", err)
}

func TestLoadNamespacesNonMultipartyWithSharedStorage(t *testing.T) {
	nm := newTestNamespaceManager(true)
	defer nm.cleanup(t)

	viper.SetConfigType("yaml")
	err := viper.ReadConfig(strings.NewReader(`
  namespaces:
    default: ns1
    predefined:
    - name: ns1
      plugins: [ipfs]
  `))
	assert.NoError(t, err)

	nm.mdi.On("Init", mock.Anything, mock.Anything).Return(nil)
	nm.mdi.On("SetHandler", database.GlobalHandler, mock.Anything).Return()
	nm.mbi.On("Init", mock.Anything, mock.Anything, mock.Anything, nm.mmi, mock.Anything).Return(nil)
	nm.mdx.On("Init", mock.Anything, mock.Anything, mock.Anything).Return(nil)
	nm.mps.On("Init", mock.Anything, mock.Anything).Return(nil)
	nm.mti.On("Init", mock.Anything, mock.Anything, "erc721", nil).Return(nil)
	nm.mti.On("Init", mock.Anything, mock.Anything, "erc1155", nil).Return(nil)
	nm.mev.On("Init", mock.Anything, mock.Anything).Return(nil)
	nm.auth.On("Init", mock.Anything, mock.Anything, mock.Anything).Return(nil)

	ctx, cancelCtx := context.WithCancel(context.Background())
	err = nm.Init(ctx, cancelCtx, nm.reset)
	assert.Regexp(t, "FF10393", err)
}

=======
>>>>>>> b01ac0a2
func TestLoadNamespacesNonMultipartyUnknownPlugin(t *testing.T) {
	nm := newTestNamespaceManager(true)
	defer nm.cleanup(t)

	viper.SetConfigType("yaml")
	err := viper.ReadConfig(strings.NewReader(`
  namespaces:
    default: ns1
    predefined:
    - name: ns1
      plugins: [basicauth, erc721, bad]
  `))
	assert.NoError(t, err)

	nm.mdi.On("Init", mock.Anything, mock.Anything).Return(nil)
	nm.mdi.On("SetHandler", database.GlobalHandler, mock.Anything).Return()
	nm.mbi.On("Init", mock.Anything, mock.Anything, mock.Anything, nm.mmi, mock.Anything).Return(nil)
	nm.mdx.On("Init", mock.Anything, mock.Anything, mock.Anything).Return(nil)
	nm.mps.On("Init", mock.Anything, mock.Anything).Return(nil)
	nm.mti.On("Init", mock.Anything, mock.Anything, "erc721", nil).Return(nil)
	nm.mti.On("Init", mock.Anything, mock.Anything, "erc1155", nil).Return(nil)
	nm.mev.On("Init", mock.Anything, mock.Anything).Return(nil)
	nm.auth.On("Init", mock.Anything, mock.Anything, mock.Anything).Return(nil)

	ctx, cancelCtx := context.WithCancel(context.Background())
	err = nm.Init(ctx, cancelCtx, nm.reset)
	assert.Regexp(t, "FF10390.*unknown", err)
}

func TestLoadNamespacesNonMultipartyTokens(t *testing.T) {
	nm := newTestNamespaceManager(true)
	defer nm.cleanup(t)

	viper.SetConfigType("yaml")
	err := viper.ReadConfig(strings.NewReader(`
  namespaces:
    default: ns1
    predefined:
    - name: ns1
      plugins: [postgres, erc721]
  `))
	assert.NoError(t, err)

	err = nm.loadNamespaces(context.Background())
	assert.NoError(t, err)
}

func TestStart(t *testing.T) {
	nm := newTestNamespaceManager(true)
	defer nm.cleanup(t)

	mo := &orchestratormocks.Orchestrator{}
	nm.namespaces = map[string]*namespace{
		"ns": {orchestrator: mo},
	}
	nm.plugins.blockchain = nil
	nm.plugins.dataexchange = nil
	nm.plugins.tokens = nil
	nm.metricsEnabled = true

	mo.On("Start", mock.Anything).Return(nil)

	err := nm.Start()
	assert.NoError(t, err)

	mo.AssertExpectations(t)
}

func TestStartBlockchainFail(t *testing.T) {
	nm := newTestNamespaceManager(true)
	defer nm.cleanup(t)

	mo := &orchestratormocks.Orchestrator{}
	nm.namespaces = map[string]*namespace{
		"ns": {
			orchestrator: mo,
		},
	}

	mo.On("Start", mock.Anything).Return(nil)
	nm.mbi.On("Start").Return(fmt.Errorf("pop"))

	err := nm.Start()
	assert.EqualError(t, err, "pop")

	mo.AssertExpectations(t)

}

func TestStartDataExchangeFail(t *testing.T) {
	nm := newTestNamespaceManager(true)
	defer nm.cleanup(t)

	mo := &orchestratormocks.Orchestrator{}
	nm.namespaces = map[string]*namespace{
		"ns": {
			orchestrator: mo,
		},
	}
	nm.plugins.blockchain = nil

	mo.On("Start", mock.Anything).Return(nil)
	nm.mdx.On("Start").Return(fmt.Errorf("pop"))

	err := nm.Start()
	assert.EqualError(t, err, "pop")

	mo.AssertExpectations(t)

}

func TestStartTokensFail(t *testing.T) {
	nm := newTestNamespaceManager(true)
	defer nm.cleanup(t)

	mo := &orchestratormocks.Orchestrator{}
	nm.namespaces = map[string]*namespace{
		"ns": {
			orchestrator: mo,
		},
	}
	nm.plugins.blockchain = nil
	nm.plugins.dataexchange = nil

	mo.On("Start", mock.Anything).Return(nil)
	nm.mti.On("Start").Return(fmt.Errorf("pop"))

	err := nm.Start()
	assert.EqualError(t, err, "pop")

}

func TestStartOrchestratorFail(t *testing.T) {
	nm := newTestNamespaceManager(true)
	defer nm.cleanup(t)

	mo := &orchestratormocks.Orchestrator{}
	nm.namespaces = map[string]*namespace{
		"ns": {orchestrator: mo},
	}

	mo.On("Start", mock.Anything).Return(fmt.Errorf("pop"))

	err := nm.Start()
	assert.EqualError(t, err, "pop")

	mo.AssertExpectations(t)
}

func TestWaitStop(t *testing.T) {
	nm := newTestNamespaceManager(true)
	defer nm.cleanup(t)

	mo := &orchestratormocks.Orchestrator{}
	nm.namespaces = map[string]*namespace{
		"ns": {orchestrator: mo},
	}
	mae := nm.adminEvents.(*spieventsmocks.Manager)

	mo.On("WaitStop").Return()
	mae.On("WaitStop").Return()

	nm.WaitStop()

	mo.AssertExpectations(t)
	mae.AssertExpectations(t)
}

func TestReset(t *testing.T) {
	nm := newTestNamespaceManager(true)
	defer nm.cleanup(t)

	childCtx, childCancel := context.WithCancel(context.Background())
	nm.Reset(childCtx)
	childCancel()

	assert.True(t, <-nm.namespaceManager.reset)
}

func TestLoadMetrics(t *testing.T) {
	nm := newTestNamespaceManager(true)
	defer nm.cleanup(t)

	nm.metrics = nil

	err := nm.loadPlugins(context.Background())
	assert.NoError(t, err)
}

func TestLoadAdminEvents(t *testing.T) {
	nm := newTestNamespaceManager(true)
	defer nm.cleanup(t)

	nm.adminEvents = nil

	err := nm.loadPlugins(context.Background())
	assert.NoError(t, err)
	assert.NotNil(t, nm.SPIEvents())
}

func TestGetNamespaces(t *testing.T) {
	nm := newTestNamespaceManager(true)
	defer nm.cleanup(t)

	nm.namespaces = map[string]*namespace{
		"default": {},
	}

	results, err := nm.GetNamespaces(context.Background())
	assert.Nil(t, err)
	assert.Len(t, results, 1)
}

func TestGetOperationByNamespacedID(t *testing.T) {
	nm := newTestNamespaceManager(true)
	defer nm.cleanup(t)

	mo := &orchestratormocks.Orchestrator{}
	nm.namespaces = map[string]*namespace{
		"default": {orchestrator: mo},
	}

	opID := fftypes.NewUUID()
	mo.On("GetOperationByID", context.Background(), opID.String()).Return(nil, nil)

	op, err := nm.GetOperationByNamespacedID(context.Background(), "default:"+opID.String())
	assert.Nil(t, err)
	assert.Nil(t, op)

	mo.AssertExpectations(t)
}

func TestGetOperationByNamespacedIDBadID(t *testing.T) {
	nm := newTestNamespaceManager(true)
	defer nm.cleanup(t)

	mo := &orchestratormocks.Orchestrator{}
	nm.namespaces = map[string]*namespace{
		"default": {orchestrator: mo},
	}

	_, err := nm.GetOperationByNamespacedID(context.Background(), "default:bad")
	assert.Regexp(t, "FF00138", err)

	mo.AssertExpectations(t)
}

func TestGetOperationByNamespacedIDNoOrchestrator(t *testing.T) {
	nm := newTestNamespaceManager(true)
	defer nm.cleanup(t)

	mo := &orchestratormocks.Orchestrator{}
	nm.namespaces = map[string]*namespace{
		"default": {orchestrator: mo},
	}

	opID := fftypes.NewUUID()

	_, err := nm.GetOperationByNamespacedID(context.Background(), "bad:"+opID.String())
	assert.Regexp(t, "FF10109", err)

	mo.AssertExpectations(t)
}

func TestResolveOperationByNamespacedID(t *testing.T) {
	nm := newTestNamespaceManager(true)
	defer nm.cleanup(t)

	mo := &orchestratormocks.Orchestrator{}
	mom := &operationmocks.Manager{}
	nm.namespaces = map[string]*namespace{
		"default": {orchestrator: mo},
	}

	opID := fftypes.NewUUID()
	mo.On("Operations").Return(mom)
	mom.On("ResolveOperationByID", context.Background(), opID, mock.Anything).Return(nil)

	err := nm.ResolveOperationByNamespacedID(context.Background(), "default:"+opID.String(), &core.OperationUpdateDTO{})
	assert.Nil(t, err)

	mo.AssertExpectations(t)
	mom.AssertExpectations(t)
}

func TestResolveOperationByNamespacedIDBadID(t *testing.T) {
	nm := newTestNamespaceManager(true)
	defer nm.cleanup(t)

	mo := &orchestratormocks.Orchestrator{}
	nm.namespaces = map[string]*namespace{
		"default": {orchestrator: mo},
	}

	err := nm.ResolveOperationByNamespacedID(context.Background(), "default:bad", &core.OperationUpdateDTO{})
	assert.Regexp(t, "FF00138", err)

	mo.AssertExpectations(t)
}

func TestResolveOperationByNamespacedIDNoOrchestrator(t *testing.T) {
	nm := newTestNamespaceManager(true)
	defer nm.cleanup(t)

	mo := &orchestratormocks.Orchestrator{}
	nm.namespaces = map[string]*namespace{
		"default": {orchestrator: mo},
	}

	opID := fftypes.NewUUID()

	err := nm.ResolveOperationByNamespacedID(context.Background(), "bad:"+opID.String(), &core.OperationUpdateDTO{})
	assert.Regexp(t, "FF10109", err)

	mo.AssertExpectations(t)
}

func TestAuthorize(t *testing.T) {
	nm := newTestNamespaceManager(true)
	defer nm.cleanup(t)
	mo := &orchestratormocks.Orchestrator{}
	mo.On("Authorize", mock.Anything, mock.Anything).Return(nil)
	nm.namespaces["ns1"] = &namespace{
		orchestrator: mo,
	}
	nm.utOrchestrator = mo
	err := nm.Authorize(context.Background(), &fftypes.AuthReq{
		Namespace: "ns1",
	})
	assert.NoError(t, err)

	mo.AssertExpectations(t)
}

func TestValidateNonMultipartyConfig(t *testing.T) {
	nm := newTestNamespaceManager(true)
	defer nm.cleanup(t)

	viper.SetConfigType("yaml")
	err := viper.ReadConfig(strings.NewReader(`
    namespaces:
      default: ns1
      predefined:
      - name: ns1
        plugins: [postgres, erc721]
    `))
	assert.NoError(t, err)

	_, err = nm.validateNonMultipartyConfig(context.Background(), "ns1", []string{"postgres", "erc721"})
	assert.NoError(t, err)
}<|MERGE_RESOLUTION|>--- conflicted
+++ resolved
@@ -1655,67 +1655,6 @@
 	assert.Regexp(t, "FF10391", err)
 }
 
-<<<<<<< HEAD
-func TestLoadNamespacesNonMultipartyWithDX(t *testing.T) {
-	nm := newTestNamespaceManager(true)
-	defer nm.cleanup(t)
-
-	viper.SetConfigType("yaml")
-	err := viper.ReadConfig(strings.NewReader(`
-  namespaces:
-    default: ns1
-    predefined:
-    - name: ns1
-      plugins: [ffdx]
-  `))
-	assert.NoError(t, err)
-
-	nm.mdi.On("Init", mock.Anything, mock.Anything).Return(nil)
-	nm.mdi.On("SetHandler", database.GlobalHandler, mock.Anything).Return()
-	nm.mbi.On("Init", mock.Anything, mock.Anything, mock.Anything, nm.mmi, mock.Anything).Return(nil)
-	nm.mdx.On("Init", mock.Anything, mock.Anything, mock.Anything).Return(nil)
-	nm.mps.On("Init", mock.Anything, mock.Anything).Return(nil)
-	nm.mti.On("Init", mock.Anything, mock.Anything, "erc721", nil).Return(nil)
-	nm.mti.On("Init", mock.Anything, mock.Anything, "erc1155", nil).Return(nil)
-	nm.mev.On("Init", mock.Anything, mock.Anything).Return(nil)
-	nm.auth.On("Init", mock.Anything, mock.Anything, mock.Anything).Return(nil)
-
-	ctx, cancelCtx := context.WithCancel(context.Background())
-	err = nm.Init(ctx, cancelCtx, nm.reset)
-	assert.Regexp(t, "FF10393", err)
-}
-
-func TestLoadNamespacesNonMultipartyWithSharedStorage(t *testing.T) {
-	nm := newTestNamespaceManager(true)
-	defer nm.cleanup(t)
-
-	viper.SetConfigType("yaml")
-	err := viper.ReadConfig(strings.NewReader(`
-  namespaces:
-    default: ns1
-    predefined:
-    - name: ns1
-      plugins: [ipfs]
-  `))
-	assert.NoError(t, err)
-
-	nm.mdi.On("Init", mock.Anything, mock.Anything).Return(nil)
-	nm.mdi.On("SetHandler", database.GlobalHandler, mock.Anything).Return()
-	nm.mbi.On("Init", mock.Anything, mock.Anything, mock.Anything, nm.mmi, mock.Anything).Return(nil)
-	nm.mdx.On("Init", mock.Anything, mock.Anything, mock.Anything).Return(nil)
-	nm.mps.On("Init", mock.Anything, mock.Anything).Return(nil)
-	nm.mti.On("Init", mock.Anything, mock.Anything, "erc721", nil).Return(nil)
-	nm.mti.On("Init", mock.Anything, mock.Anything, "erc1155", nil).Return(nil)
-	nm.mev.On("Init", mock.Anything, mock.Anything).Return(nil)
-	nm.auth.On("Init", mock.Anything, mock.Anything, mock.Anything).Return(nil)
-
-	ctx, cancelCtx := context.WithCancel(context.Background())
-	err = nm.Init(ctx, cancelCtx, nm.reset)
-	assert.Regexp(t, "FF10393", err)
-}
-
-=======
->>>>>>> b01ac0a2
 func TestLoadNamespacesNonMultipartyUnknownPlugin(t *testing.T) {
 	nm := newTestNamespaceManager(true)
 	defer nm.cleanup(t)
