// Copyright © 2022 Kaleido, Inc.
//
// SPDX-License-Identifier: Apache-2.0
//
// Licensed under the Apache License, Version 2.0 (the "License");
// you may not use this file except in compliance with the License.
// You may obtain a copy of the License at
//
//     http://www.apache.org/licenses/LICENSE-2.0
//
// Unless required by applicable law or agreed to in writing, software
// distributed under the License is distributed on an "AS IS" BASIS,
// WITHOUT WARRANTIES OR CONDITIONS OF ANY KIND, either express or implied.
// See the License for the specific language governing permissions and
// limitations under the License.

package orchestrator

import (
	"context"

	"github.com/hyperledger/firefly-common/pkg/config"
	"github.com/hyperledger/firefly-common/pkg/fftypes"
	"github.com/hyperledger/firefly-common/pkg/i18n"
	"github.com/hyperledger/firefly-common/pkg/log"
	"github.com/hyperledger/firefly/internal/adminevents"
	"github.com/hyperledger/firefly/internal/assets"
	"github.com/hyperledger/firefly/internal/batch"
	"github.com/hyperledger/firefly/internal/batchpin"
	"github.com/hyperledger/firefly/internal/blockchain/bifactory"
	"github.com/hyperledger/firefly/internal/broadcast"
	"github.com/hyperledger/firefly/internal/contracts"
	"github.com/hyperledger/firefly/internal/coreconfig"
	"github.com/hyperledger/firefly/internal/coremsgs"
	"github.com/hyperledger/firefly/internal/data"
	"github.com/hyperledger/firefly/internal/database/difactory"
	"github.com/hyperledger/firefly/internal/dataexchange/dxfactory"
	"github.com/hyperledger/firefly/internal/definitions"
	"github.com/hyperledger/firefly/internal/events"
	"github.com/hyperledger/firefly/internal/identity"
	"github.com/hyperledger/firefly/internal/identity/iifactory"
	"github.com/hyperledger/firefly/internal/metrics"
	"github.com/hyperledger/firefly/internal/namespace"
	"github.com/hyperledger/firefly/internal/networkmap"
	"github.com/hyperledger/firefly/internal/operations"
	"github.com/hyperledger/firefly/internal/privatemessaging"
	"github.com/hyperledger/firefly/internal/shareddownload"
	"github.com/hyperledger/firefly/internal/sharedstorage/ssfactory"
	"github.com/hyperledger/firefly/internal/syncasync"
	"github.com/hyperledger/firefly/internal/tokens/tifactory"
	"github.com/hyperledger/firefly/internal/txcommon"
	"github.com/hyperledger/firefly/pkg/blockchain"
	"github.com/hyperledger/firefly/pkg/core"
	"github.com/hyperledger/firefly/pkg/database"
	"github.com/hyperledger/firefly/pkg/dataexchange"
	idplugin "github.com/hyperledger/firefly/pkg/identity"
	"github.com/hyperledger/firefly/pkg/sharedstorage"
	"github.com/hyperledger/firefly/pkg/tokens"
)

var (
<<<<<<< HEAD
	blockchainConfig    = config.RootSection("blockchain")
	databaseConfig      = config.RootSection("database")
	identityConfig      = config.RootSection("identity")
	sharedstorageConfig = config.RootSection("sharedstorage")
	// For backward compatibility with the old "publicstorage" config
	publicstorageConfig = config.RootSection("publicstorage")
	dataexchangeConfig  = config.RootSection("dataexchange")
	tokensConfig        = config.RootArray("tokens")
=======
	blockchainConfig    = config.RootArray("plugins.blockchain")
	tokensConfig        = config.RootArray("plugins.tokens")
	databaseConfig      = config.RootArray("plugins.database")
	sharedstorageConfig = config.RootArray("plugins.sharedstorage")
	dataexchangeConfig  = config.RootArray("plugins.dataexchange")
	identityConfig      = config.RootArray("plugins.identity")
	// Deprecated configs
	deprecatedTokensConfig        = config.RootArray("tokens")
	deprecatedBlockchainConfig    = config.RootSection("blockchain")
	deprecatedDatabaseConfig      = config.RootSection("database")
	deprecatedSharedStorageConfig = config.RootSection("sharedstorage")
	deprecatedDataexchangeConfig  = config.RootSection("dataexchange")
>>>>>>> 6229fed9
)

// Orchestrator is the main interface behind the API, implementing the actions
type Orchestrator interface {
	Init(ctx context.Context, cancelCtx context.CancelFunc) error
	Start() error
	WaitStop() // The close itself is performed by canceling the context
	AdminEvents() adminevents.Manager
	Assets() assets.Manager
	BatchManager() batch.Manager
	Broadcast() broadcast.Manager
	Contracts() contracts.Manager
	Data() data.Manager
	Events() events.EventManager
	Metrics() metrics.Manager
	NetworkMap() networkmap.Manager
	Operations() operations.Manager
	PrivateMessaging() privatemessaging.Manager

	// Status
	GetStatus(ctx context.Context, ns string) (*core.NodeStatus, error)

	// Subscription management
	GetSubscriptions(ctx context.Context, ns string, filter database.AndFilter) ([]*core.Subscription, *database.FilterResult, error)
	GetSubscriptionByID(ctx context.Context, ns, id string) (*core.Subscription, error)
	CreateSubscription(ctx context.Context, ns string, subDef *core.Subscription) (*core.Subscription, error)
	CreateUpdateSubscription(ctx context.Context, ns string, subDef *core.Subscription) (*core.Subscription, error)
	DeleteSubscription(ctx context.Context, ns, id string) error

	// Data Query
	GetNamespace(ctx context.Context, ns string) (*core.Namespace, error)
	GetNamespaces(ctx context.Context, filter database.AndFilter) ([]*core.Namespace, *database.FilterResult, error)
	GetTransactionByID(ctx context.Context, ns, id string) (*core.Transaction, error)
	GetTransactionOperations(ctx context.Context, ns, id string) ([]*core.Operation, *database.FilterResult, error)
	GetTransactionBlockchainEvents(ctx context.Context, ns, id string) ([]*core.BlockchainEvent, *database.FilterResult, error)
	GetTransactionStatus(ctx context.Context, ns, id string) (*core.TransactionStatus, error)
	GetTransactions(ctx context.Context, ns string, filter database.AndFilter) ([]*core.Transaction, *database.FilterResult, error)
	GetMessageByID(ctx context.Context, ns, id string) (*core.Message, error)
	GetMessageByIDWithData(ctx context.Context, ns, id string) (*core.MessageInOut, error)
	GetMessages(ctx context.Context, ns string, filter database.AndFilter) ([]*core.Message, *database.FilterResult, error)
	GetMessagesWithData(ctx context.Context, ns string, filter database.AndFilter) ([]*core.MessageInOut, *database.FilterResult, error)
	GetMessageTransaction(ctx context.Context, ns, id string) (*core.Transaction, error)
	GetMessageOperations(ctx context.Context, ns, id string) ([]*core.Operation, *database.FilterResult, error)
	GetMessageEvents(ctx context.Context, ns, id string, filter database.AndFilter) ([]*core.Event, *database.FilterResult, error)
	GetMessageData(ctx context.Context, ns, id string) (core.DataArray, error)
	GetMessagesForData(ctx context.Context, ns, dataID string, filter database.AndFilter) ([]*core.Message, *database.FilterResult, error)
	GetBatchByID(ctx context.Context, ns, id string) (*core.BatchPersisted, error)
	GetBatches(ctx context.Context, ns string, filter database.AndFilter) ([]*core.BatchPersisted, *database.FilterResult, error)
	GetDataByID(ctx context.Context, ns, id string) (*core.Data, error)
	GetData(ctx context.Context, ns string, filter database.AndFilter) (core.DataArray, *database.FilterResult, error)
	GetDatatypeByID(ctx context.Context, ns, id string) (*core.Datatype, error)
	GetDatatypeByName(ctx context.Context, ns, name, version string) (*core.Datatype, error)
	GetDatatypes(ctx context.Context, ns string, filter database.AndFilter) ([]*core.Datatype, *database.FilterResult, error)
	GetOperationByIDNamespaced(ctx context.Context, ns, id string) (*core.Operation, error)
	GetOperationsNamespaced(ctx context.Context, ns string, filter database.AndFilter) ([]*core.Operation, *database.FilterResult, error)
	GetOperationByID(ctx context.Context, id string) (*core.Operation, error)
	GetOperations(ctx context.Context, filter database.AndFilter) ([]*core.Operation, *database.FilterResult, error)
	GetEventByID(ctx context.Context, ns, id string) (*core.Event, error)
	GetEvents(ctx context.Context, ns string, filter database.AndFilter) ([]*core.Event, *database.FilterResult, error)
	GetEventsWithReferences(ctx context.Context, ns string, filter database.AndFilter) ([]*core.EnrichedEvent, *database.FilterResult, error)
	GetBlockchainEventByID(ctx context.Context, ns, id string) (*core.BlockchainEvent, error)
	GetBlockchainEvents(ctx context.Context, ns string, filter database.AndFilter) ([]*core.BlockchainEvent, *database.FilterResult, error)
	GetPins(ctx context.Context, filter database.AndFilter) ([]*core.Pin, *database.FilterResult, error)

	// Charts
	GetChartHistogram(ctx context.Context, ns string, startTime int64, endTime int64, buckets int64, tableName database.CollectionName) ([]*core.ChartHistogram, error)

	// Message Routing
	RequestReply(ctx context.Context, ns string, msg *core.MessageInOut) (reply *core.MessageInOut, err error)

	// Network Operations
	SubmitNetworkAction(ctx context.Context, action *core.NetworkAction) error
}

type orchestrator struct {
<<<<<<< HEAD
	ctx            context.Context
	cancelCtx      context.CancelFunc
	started        bool
	database       database.Plugin
	blockchain     blockchain.Plugin
	identity       identity.Manager
	identityPlugin idplugin.Plugin
	sharedstorage  sharedstorage.Plugin
	dataexchange   dataexchange.Plugin
	events         events.EventManager
	networkmap     networkmap.Manager
	batch          batch.Manager
	broadcast      broadcast.Manager
	messaging      privatemessaging.Manager
	definitions    definitions.DefinitionHandler
	data           data.Manager
	syncasync      syncasync.Bridge
	batchpin       batchpin.Submitter
	assets         assets.Manager
	tokens         map[string]tokens.Plugin
	bc             boundCallbacks
	preInitMode    bool
	contracts      contracts.Manager
	node           *fftypes.UUID
	metrics        metrics.Manager
	operations     operations.Manager
	adminEvents    adminevents.Manager
	sharedDownload shareddownload.Manager
	txHelper       txcommon.Helper
	namespace      namespace.Manager
=======
	ctx                  context.Context
	cancelCtx            context.CancelFunc
	started              bool
	database             database.Plugin
	databases            map[string]database.Plugin
	blockchain           blockchain.Plugin
	blockchains          map[string]blockchain.Plugin
	identity             identity.Manager
	identityPlugins      map[string]idplugin.Plugin
	sharedstorage        sharedstorage.Plugin
	sharedstoragePlugins map[string]sharedstorage.Plugin
	dataexchange         dataexchange.Plugin
	dataexchangePlugins  map[string]dataexchange.Plugin
	events               events.EventManager
	networkmap           networkmap.Manager
	batch                batch.Manager
	broadcast            broadcast.Manager
	messaging            privatemessaging.Manager
	definitions          definitions.DefinitionHandler
	data                 data.Manager
	syncasync            syncasync.Bridge
	batchpin             batchpin.Submitter
	assets               assets.Manager
	tokens               map[string]tokens.Plugin
	bc                   boundCallbacks
	contracts            contracts.Manager
	node                 *fftypes.UUID
	metrics              metrics.Manager
	operations           operations.Manager
	adminEvents          adminevents.Manager
	sharedDownload       shareddownload.Manager
	txHelper             txcommon.Helper
	namespace            namespace.Manager
	// Used to detect duplicate plugin names
	pluginNames map[string]bool
>>>>>>> 6229fed9
}

func NewOrchestrator(withDefaults bool) Orchestrator {
	or := &orchestrator{}

	// Initialize the config on all the factories
	bifactory.InitConfigDeprecated(deprecatedBlockchainConfig)
	bifactory.InitConfig(blockchainConfig)
	difactory.InitConfigDeprecated(deprecatedDatabaseConfig)
	difactory.InitConfig(databaseConfig)
	ssfactory.InitConfigDeprecated(deprecatedSharedStorageConfig)
	ssfactory.InitConfig(sharedstorageConfig)
	dxfactory.InitConfig(dataexchangeConfig)
	dxfactory.InitConfigDeprecated(deprecatedDataexchangeConfig)
	iifactory.InitConfig(identityConfig)
	tifactory.InitConfigDeprecated(deprecatedTokensConfig)
	tifactory.InitConfig(tokensConfig)
	namespace.InitConfig(withDefaults)

	return or
}

func (or *orchestrator) Init(ctx context.Context, cancelCtx context.CancelFunc) (err error) {
	or.ctx = ctx
	or.cancelCtx = cancelCtx
	err = or.initPlugins(ctx)
	if err == nil {
		err = or.initNamespaces(ctx)
	}
<<<<<<< HEAD
=======
	if err == nil {
		err = or.initComponents(ctx)
	}
>>>>>>> 6229fed9
	// Bind together the blockchain interface callbacks, with the events manager
	or.bc.bi = or.blockchain
	or.bc.ei = or.events
	or.bc.dx = or.dataexchange
	or.bc.ss = or.sharedstorage
	or.bc.om = or.operations
	return err
}

func (or *orchestrator) Start() (err error) {
	if err == nil {
		err = or.batch.Start()
	}
	var ns *core.Namespace
	if err == nil {
		ns, err = or.database.GetNamespace(or.ctx, core.SystemNamespace)
	}
	if err == nil {
		for _, el := range or.blockchains {
			if err = el.ConfigureContract(or.ctx, &ns.Contracts); err != nil {
				break
			}
			if err = el.Start(); err != nil {
				break
			}
		}
		if err == nil {
			err = or.database.UpsertNamespace(or.ctx, ns, true)
		}
	}
	if err == nil {
		err = or.events.Start()
	}
	if err == nil {
		err = or.broadcast.Start()
	}
	if err == nil {
		err = or.messaging.Start()
	}
	if err == nil {
		err = or.operations.Start()
	}
	if err == nil {
		err = or.sharedDownload.Start()
	}
	if err == nil {
		for _, el := range or.tokens {
			if err = el.Start(); err != nil {
				break
			}
		}
	}
	if err == nil {
		err = or.metrics.Start()
	}
	or.started = true
	return err
}

func (or *orchestrator) WaitStop() {
	if !or.started {
		return
	}
	if or.batch != nil {
		or.batch.WaitStop()
		or.batch = nil
	}
	if or.broadcast != nil {
		or.broadcast.WaitStop()
		or.broadcast = nil
	}
	if or.data != nil {
		or.data.WaitStop()
		or.data = nil
	}
	if or.sharedDownload != nil {
		or.sharedDownload.WaitStop()
		or.sharedDownload = nil
	}
	if or.operations != nil {
		or.operations.WaitStop()
		or.operations = nil
	}
	if or.adminEvents != nil {
		or.adminEvents.WaitStop()
		or.adminEvents = nil
	}
	or.started = false
}

func (or *orchestrator) Broadcast() broadcast.Manager {
	return or.broadcast
}

func (or *orchestrator) PrivateMessaging() privatemessaging.Manager {
	return or.messaging
}

func (or *orchestrator) Events() events.EventManager {
	return or.events
}

func (or *orchestrator) BatchManager() batch.Manager {
	return or.batch
}

func (or *orchestrator) NetworkMap() networkmap.Manager {
	return or.networkmap
}

func (or *orchestrator) Data() data.Manager {
	return or.data
}

func (or *orchestrator) Assets() assets.Manager {
	return or.assets
}

func (or *orchestrator) Contracts() contracts.Manager {
	return or.contracts
}

func (or *orchestrator) Metrics() metrics.Manager {
	return or.metrics
}

func (or *orchestrator) Operations() operations.Manager {
	return or.operations
}

func (or *orchestrator) AdminEvents() adminevents.Manager {
	return or.adminEvents
}

func (or *orchestrator) getDatabasePlugins(ctx context.Context) (plugins []database.Plugin, err error) {
	dbConfigArraySize := databaseConfig.ArraySize()
	plugins = make([]database.Plugin, dbConfigArraySize)
	for i := 0; i < dbConfigArraySize; i++ {
		config := databaseConfig.ArrayEntry(i)
		if err = or.validatePluginConfig(ctx, config, "database"); err != nil {
			return nil, err
		}
		plugins[i], err = difactory.GetPlugin(ctx, config.GetString(coreconfig.PluginConfigType))
		if err != nil {
			return nil, err
		}
	}

	return plugins, err
}

func (or *orchestrator) initDatabasePlugins(ctx context.Context, plugins []database.Plugin) (err error) {
	for idx, plugin := range plugins {
		config := databaseConfig.ArrayEntry(idx)
		err = plugin.Init(ctx, config.SubSection(config.GetString(coreconfig.PluginConfigType)), or)
		if err != nil {
			return err
		}
		name := config.GetString(coreconfig.PluginConfigName)
		or.databases[name] = plugin

		if or.database == nil {
			or.database = plugin
		}
	}

	return err
}

func (or *orchestrator) validatePluginConfig(ctx context.Context, config config.Section, sectionName string) error {
	name := config.GetString(coreconfig.PluginConfigName)
	pluginType := config.GetString(coreconfig.PluginConfigType)

	if name == "" || pluginType == "" {
		return i18n.NewError(ctx, coremsgs.MsgInvalidPluginConfiguration, sectionName)
	}

	if err := core.ValidateFFNameField(ctx, name, "name"); err != nil {
		return err
	}

	if _, ok := or.pluginNames[name]; ok {
		return i18n.NewError(ctx, coremsgs.MsgDuplicatePluginName, name)
	}
	or.pluginNames[name] = true

	return nil
}

func (or *orchestrator) initDataExchange(ctx context.Context) (err error) {
	or.dataexchangePlugins = make(map[string]dataexchange.Plugin)
	dxConfigArraySize := dataexchangeConfig.ArraySize()
	plugins := make([]dataexchange.Plugin, dxConfigArraySize)
	for i := 0; i < dxConfigArraySize; i++ {
		config := dataexchangeConfig.ArrayEntry(i)
		if err = or.validatePluginConfig(ctx, config, "dataexchange"); err != nil {
			return err
		}
		plugins[i], err = dxfactory.GetPlugin(ctx, config.GetString(coreconfig.PluginConfigType))
		if err != nil {
			return err
		}
	}

	fb := database.IdentityQueryFactory.NewFilter(ctx)
	nodes, _, err := or.database.GetIdentities(ctx, fb.And(
		fb.Eq("type", core.IdentityTypeNode),
	))
	if err != nil {
		return err
	}
	nodeInfo := make([]fftypes.JSONObject, len(nodes))
	for i, node := range nodes {
		nodeInfo[i] = node.Profile
	}

	if len(plugins) > 0 {
		for idx, plugin := range plugins {
			config := dataexchangeConfig.ArrayEntry(idx)
			err = plugin.Init(ctx, config.SubSection(config.GetString(coreconfig.PluginConfigType)), nodeInfo, &or.bc)
			if err != nil {
				return err
			}
			name := config.GetString(coreconfig.PluginConfigName)
			or.dataexchangePlugins[name] = plugin
			if or.dataexchange == nil {
				or.dataexchange = plugin
			}
		}
	} else {
		log.L(ctx).Warnf("Your data exchange config uses a deprecated configuration structure - the data exchange configuration has been moved under the 'plugins' section")
		dxType := deprecatedDataexchangeConfig.GetString(coreconfig.PluginConfigType)
		plugin, err := dxfactory.GetPlugin(ctx, dxType)
		if err != nil {
			return err
		}

		config := deprecatedDataexchangeConfig.SubSection(dxType)
		err = plugin.Init(ctx, config, nodeInfo, &or.bc)
		if err != nil {
			return err
		}
		or.dataexchangePlugins["dataexchange_0"] = plugin
		or.dataexchange = plugin
	}

	return err
}

func (or *orchestrator) initPlugins(ctx context.Context) (err error) {
	or.pluginNames = make(map[string]bool)
	if or.metrics == nil {
		or.metrics = metrics.NewMetricsManager(ctx)
	}

	if or.databases == nil {
		or.databases = make(map[string]database.Plugin)
		dp, err := or.getDatabasePlugins(ctx)
		if err != nil {
			return err
		}
		err = or.initDatabasePlugins(ctx, dp)
		if err != nil {
			return err
		}
	}

	// check for deprecated db config
	if len(or.databases) == 0 {
		diType := deprecatedDatabaseConfig.GetString(coreconfig.PluginConfigType)
		plugin, err := difactory.GetPlugin(ctx, diType)
		if err != nil {
			return err
		}
		err = or.initDeprecatedDatabasePlugin(ctx, plugin)
		if err != nil {
			return err
		}
	}

	// Not really a plugin, but this has to be initialized here after the database (at least temporarily).
	// Shortly after this step, namespaces will be synced to the database and will generate notifications to adminEvents.
	if or.adminEvents == nil {
		or.adminEvents = adminevents.NewAdminEventManager(ctx)
	}

	if or.identityPlugins == nil {
		if err = or.initIdentity(ctx); err != nil {
			return err
		}
	}

	if or.blockchains == nil {
		or.blockchains = make(map[string]blockchain.Plugin)
		bp, err := or.getBlockchainPlugins(ctx)
		if err != nil {
			return err
		}
		err = or.initBlockchainPlugins(ctx, bp)
		if err != nil {
			return err
		}
	}

	// Check for deprecated blockchain config
	if len(or.blockchains) == 0 {
		biType := deprecatedBlockchainConfig.GetString(coreconfig.PluginConfigType)
		plugin, err := bifactory.GetPlugin(ctx, biType)
		if err != nil {
			return err
		}
		err = or.initDeprecatedBlockchainPlugin(ctx, plugin)
		if err != nil {
			return err
		}
	}

	if or.sharedstoragePlugins == nil {
		or.sharedstoragePlugins = make(map[string]sharedstorage.Plugin)
		ss, err := or.getSharedStoragePlugins(ctx)
		if err != nil {
			return err
		}

		if err = or.initSharedStoragePlugins(ctx, ss); err != nil {
			return err
		}
	}

	// Check for deprecated shared storage config
	if len(or.sharedstoragePlugins) == 0 {
		ssType := deprecatedSharedStorageConfig.GetString(coreconfig.PluginConfigType)
		plugin, err := ssfactory.GetPlugin(ctx, ssType)
		if err != nil {
			return err
		}

		if err = or.initDeprecatedSharedStoragePlugin(ctx, plugin); err != nil {
			return err
		}
	}

	if or.dataexchangePlugins == nil {
		if err = or.initDataExchange(ctx); err != nil {
			return err
		}
	}

	if or.tokens == nil {
		if err = or.initTokens(ctx); err != nil {
			return err
		}
	}

	return nil
}

func (or *orchestrator) initSharedStoragePlugins(ctx context.Context, plugins []sharedstorage.Plugin) (err error) {
	for idx, plugin := range plugins {
		config := sharedstorageConfig.ArrayEntry(idx)
		err = plugin.Init(ctx, config.SubSection(config.GetString(coreconfig.PluginConfigType)), &or.bc)
		if err != nil {
			return err
		}
		name := config.GetString(coreconfig.PluginConfigName)
		or.sharedstoragePlugins[name] = plugin

		if or.sharedstorage == nil {
			or.sharedstorage = plugin
		}
	}

	return err
}

func (or *orchestrator) initDeprecatedSharedStoragePlugin(ctx context.Context, plugin sharedstorage.Plugin) (err error) {
	log.L(ctx).Warnf("Your shared storage config uses a deprecated configuration structure - the shared storage configuration has been moved under the 'plugins' section")
	err = plugin.Init(ctx, deprecatedSharedStorageConfig.SubSection(plugin.Name()), &or.bc)
	if err != nil {
		return err
	}

	or.sharedstoragePlugins["sharedstorage_0"] = plugin
	or.sharedstorage = plugin
	return err
}

func (or *orchestrator) getSharedStoragePlugins(ctx context.Context) (plugins []sharedstorage.Plugin, err error) {
	configSize := sharedstorageConfig.ArraySize()
	plugins = make([]sharedstorage.Plugin, configSize)
	for i := 0; i < configSize; i++ {
		config := sharedstorageConfig.ArrayEntry(i)
		if err = or.validatePluginConfig(ctx, config, "sharedstorage"); err != nil {
			return nil, err
		}
		plugins[i], err = ssfactory.GetPlugin(ctx, config.GetString(coreconfig.PluginConfigType))
		if err != nil {
			return nil, err
		}
	}

	return plugins, err
}

func (or *orchestrator) initIdentity(ctx context.Context) (err error) {
	or.identityPlugins = make(map[string]idplugin.Plugin)
	plugins, err := or.getIdentityPlugins(ctx)
	if err != nil {
		return err
	}
	// this is a no-op currently, inits the tbd plugin
	_ = or.initIdentityPlugins(ctx, plugins)

	return err
}

func (or *orchestrator) initIdentityPlugins(ctx context.Context, plugins []idplugin.Plugin) (err error) {
	for idx, plugin := range plugins {
		config := identityConfig.ArrayEntry(idx)
		err = plugin.Init(ctx, config.SubSection(config.GetString(coreconfig.PluginConfigType)), &or.bc)
		if err != nil {
			return err
		}
		name := config.GetString(coreconfig.PluginConfigName)
		or.identityPlugins[name] = plugin
	}

	return err
}

func (or *orchestrator) getIdentityPlugins(ctx context.Context) (plugins []idplugin.Plugin, err error) {
	configSize := identityConfig.ArraySize()
	plugins = make([]idplugin.Plugin, configSize)
	for i := 0; i < configSize; i++ {
		config := identityConfig.ArrayEntry(i)
		if err = or.validatePluginConfig(ctx, config, "identity"); err != nil {
			return nil, err
		}

		plugins[i], err = iifactory.GetPlugin(ctx, config.GetString(coreconfig.PluginConfigType))
		if err != nil {
			return nil, err
		}
	}
	return plugins, err
}

func (or *orchestrator) getBlockchainPlugins(ctx context.Context) (plugins []blockchain.Plugin, err error) {
	blockchainConfigArraySize := blockchainConfig.ArraySize()
	plugins = make([]blockchain.Plugin, blockchainConfigArraySize)
	for i := 0; i < blockchainConfigArraySize; i++ {
		config := blockchainConfig.ArrayEntry(i)
		if err = or.validatePluginConfig(ctx, config, "blockchain"); err != nil {
			return nil, err
		}

		plugins[i], err = bifactory.GetPlugin(ctx, config.GetString(coreconfig.PluginConfigType))
		if err != nil {
			return nil, err
		}
	}

	return plugins, err
}

func (or *orchestrator) initDeprecatedBlockchainPlugin(ctx context.Context, plugin blockchain.Plugin) (err error) {
	log.L(ctx).Warnf("Your blockchain config uses a deprecated configuration structure - the blockchain configuration has been moved under the 'plugins' section")
	err = plugin.Init(ctx, deprecatedBlockchainConfig.SubSection(plugin.Name()), &or.bc, or.metrics)
	if err != nil {
		return err
	}

	deprecatedPluginName := "blockchain_0"
	or.blockchains[deprecatedPluginName] = plugin
	or.blockchain = plugin
	return err
}

func (or *orchestrator) initDeprecatedDatabasePlugin(ctx context.Context, plugin database.Plugin) (err error) {
	log.L(ctx).Warnf("Your database config uses a deprecated configuration structure - the database configuration has been moved under the 'plugins' section")
	err = plugin.Init(ctx, deprecatedDatabaseConfig.SubSection(plugin.Name()), or)
	if err != nil {
		return err
	}

	deprecatedPluginName := "database_0"
	or.databases[deprecatedPluginName] = plugin
	or.database = plugin
	return err
}

func (or *orchestrator) initBlockchainPlugins(ctx context.Context, plugins []blockchain.Plugin) (err error) {
	for idx, plugin := range plugins {
		config := blockchainConfig.ArrayEntry(idx)
		err = plugin.Init(ctx, config, &or.bc, or.metrics)
		if err != nil {
			return err
		}
		name := config.GetString(coreconfig.PluginConfigName)
		or.blockchains[name] = plugin

		if or.blockchain == nil {
			or.blockchain = plugin
		}
	}

	return err
}

func (or *orchestrator) initTokens(ctx context.Context) (err error) {
	or.tokens = make(map[string]tokens.Plugin)
	tokensConfigArraySize := tokensConfig.ArraySize()
	for i := 0; i < tokensConfigArraySize; i++ {
		config := tokensConfig.ArrayEntry(i)
		name := config.GetString(coreconfig.PluginConfigName)
		pluginType := config.GetString(coreconfig.PluginConfigType)
		if err = or.validatePluginConfig(ctx, config, "tokens"); err != nil {
			return err
		}

		log.L(ctx).Infof("Loading tokens plugin name=%s type=%s", name, pluginType)
		pluginConfig := config.SubSection(pluginType)

		plugin, err := tifactory.GetPlugin(ctx, pluginType)
		if plugin != nil {
			err = plugin.Init(ctx, name, pluginConfig, &or.bc)
		}
		if err != nil {
			return err
		}
		or.tokens[name] = plugin
	}

	if len(or.tokens) > 0 {
		return nil
	}

	// If there still is no tokens config, check the deprecated structure for config
	tokensConfigArraySize = deprecatedTokensConfig.ArraySize()
	if tokensConfigArraySize > 0 {
		log.L(ctx).Warnf("Your tokens config uses a deprecated configuration structure - the tokens configuration has been moved under the 'plugins' section")
	}

	for i := 0; i < tokensConfigArraySize; i++ {
		prefix := deprecatedTokensConfig.ArrayEntry(i)
		name := prefix.GetString(coreconfig.PluginConfigName)
		pluginName := prefix.GetString(tokens.TokensConfigPlugin)
		if name == "" {
			return i18n.NewError(ctx, coremsgs.MsgMissingTokensPluginConfig)
		}
		if err = core.ValidateFFNameField(ctx, name, "name"); err != nil {
			return err
		}

		log.L(ctx).Infof("Loading tokens plugin name=%s plugin=%s", name, pluginName)
		plugin, err := tifactory.GetPlugin(ctx, pluginName)
		if plugin != nil {
			err = plugin.Init(ctx, name, prefix, &or.bc)
		}
		if err != nil {
			return err
		}
		or.tokens[name] = plugin
	}
	return nil
}

func (or *orchestrator) initManagers(ctx context.Context) (err error) {

	if or.data == nil {
		or.data, err = data.NewDataManager(ctx, or.database, or.sharedstorage, or.dataexchange)
		if err != nil {
			return err
		}
	}

	if or.txHelper == nil {
		or.txHelper = txcommon.NewTransactionHelper(or.database, or.data)
	}

	if or.namespace == nil {
		if or.namespace, err = namespace.NewNamespaceManager(ctx, or.database); err != nil {
			return err
		}
	}

	if or.identity == nil {
<<<<<<< HEAD
		or.identity, err = identity.NewIdentityManager(ctx, or.database, or.identityPlugin, or.blockchain, or.data, or.namespace)
=======
		or.identity, err = identity.NewIdentityManager(ctx, or.database, or.identityPlugins, or.blockchain, or.data)
>>>>>>> 6229fed9
		if err != nil {
			return err
		}
	}

	if or.batch == nil {
		or.batch, err = batch.NewBatchManager(ctx, or, or.database, or.data, or.txHelper)
		if err != nil {
			return err
		}
	}

	if or.operations == nil {
		if or.operations, err = operations.NewOperationsManager(ctx, or.database, or.txHelper); err != nil {
			return err
		}
	}

	or.syncasync = syncasync.NewSyncAsyncBridge(ctx, or.database, or.data)

	if or.batchpin == nil {
		if or.batchpin, err = batchpin.NewBatchPinSubmitter(ctx, or.database, or.identity, or.blockchain, or.metrics, or.operations); err != nil {
			return err
		}
	}

	if or.messaging == nil {
		if or.messaging, err = privatemessaging.NewPrivateMessaging(ctx, or.database, or.identity, or.dataexchange, or.blockchain, or.batch, or.data, or.syncasync, or.batchpin, or.metrics, or.operations); err != nil {
			return err
		}
	}

	if or.broadcast == nil {
		if or.broadcast, err = broadcast.NewBroadcastManager(ctx, or.database, or.identity, or.data, or.blockchain, or.dataexchange, or.sharedstorage, or.batch, or.syncasync, or.batchpin, or.metrics, or.operations); err != nil {
			return err
		}
	}

	if or.assets == nil {
		or.assets, err = assets.NewAssetManager(ctx, or.database, or.identity, or.data, or.syncasync, or.broadcast, or.messaging, or.tokens, or.metrics, or.operations, or.txHelper)
		if err != nil {
			return err
		}
	}

	if or.contracts == nil {
		or.contracts, err = contracts.NewContractManager(ctx, or.database, or.broadcast, or.identity, or.blockchain, or.operations, or.txHelper, or.syncasync)
		if err != nil {
			return err
		}
	}

	if or.sharedDownload == nil {
		or.sharedDownload, err = shareddownload.NewDownloadManager(ctx, or.database, or.sharedstorage, or.dataexchange, or.operations, &or.bc)
		if err != nil {
			return err
		}
	}

	if or.networkmap == nil {
		or.networkmap, err = networkmap.NewNetworkMap(ctx, or.database, or.data, or.broadcast, or.dataexchange, or.identity, or.syncasync)
		if err != nil {
			return err
		}
	}

	return nil
}

func (or *orchestrator) initHandlers(ctx context.Context) (err error) {

	if or.definitions == nil {
		or.definitions, err = definitions.NewDefinitionHandler(ctx, or.database, or.blockchain, or.dataexchange, or.data, or.identity, or.assets, or.contracts)
		if err != nil {
			return err
		}
	}

<<<<<<< HEAD
	if or.events == nil {
		or.events, err = events.NewEventManager(ctx, or, or.sharedstorage, or.database, or.blockchain, or.identity, or.definitions, or.data, or.broadcast, or.messaging, or.assets, or.sharedDownload, or.metrics, or.txHelper)
=======
	if or.networkmap == nil {
		or.networkmap, err = networkmap.NewNetworkMap(ctx, or.database, or.broadcast, or.dataexchange, or.identity, or.syncasync)
>>>>>>> 6229fed9
		if err != nil {
			return err
		}
	}

	if or.adminEvents == nil {
		or.adminEvents = adminevents.NewAdminEventManager(ctx)
	}

	return nil
}

<<<<<<< HEAD
func (or *orchestrator) initComponents(ctx context.Context) (err error) {

	if err = or.initManagers(ctx); err != nil {
		return err
	}

	if err = or.initHandlers(ctx); err != nil {
		return err
	}

	if err = or.namespace.Init(ctx); err != nil {
		return err
	}

	or.syncasync.Init(or.events)

	return nil
=======
func (or *orchestrator) initNamespaces(ctx context.Context) (err error) {
	if or.namespace == nil {
		or.namespace = namespace.NewNamespaceManager(ctx, or.blockchains, or.databases, or.dataexchangePlugins, or.sharedstoragePlugins, or.tokens)
	}
	return or.namespace.Init(ctx, or.database)
}

func (or *orchestrator) SubmitNetworkAction(ctx context.Context, action *core.NetworkAction) error {
	verifier, err := or.identity.GetNodeOwnerBlockchainKey(ctx)
	if err != nil {
		return err
	}
	if action.Type != core.NetworkActionTerminate {
		return i18n.NewError(ctx, coremsgs.MsgUnrecognizedNetworkAction, action.Type)
	}
	return or.blockchain.SubmitNetworkAction(ctx, fftypes.NewUUID(), verifier.Value, action.Type)
>>>>>>> 6229fed9
}<|MERGE_RESOLUTION|>--- conflicted
+++ resolved
@@ -59,16 +59,6 @@
 )
 
 var (
-<<<<<<< HEAD
-	blockchainConfig    = config.RootSection("blockchain")
-	databaseConfig      = config.RootSection("database")
-	identityConfig      = config.RootSection("identity")
-	sharedstorageConfig = config.RootSection("sharedstorage")
-	// For backward compatibility with the old "publicstorage" config
-	publicstorageConfig = config.RootSection("publicstorage")
-	dataexchangeConfig  = config.RootSection("dataexchange")
-	tokensConfig        = config.RootArray("tokens")
-=======
 	blockchainConfig    = config.RootArray("plugins.blockchain")
 	tokensConfig        = config.RootArray("plugins.tokens")
 	databaseConfig      = config.RootArray("plugins.database")
@@ -81,7 +71,6 @@
 	deprecatedDatabaseConfig      = config.RootSection("database")
 	deprecatedSharedStorageConfig = config.RootSection("sharedstorage")
 	deprecatedDataexchangeConfig  = config.RootSection("dataexchange")
->>>>>>> 6229fed9
 )
 
 // Orchestrator is the main interface behind the API, implementing the actions
@@ -157,38 +146,6 @@
 }
 
 type orchestrator struct {
-<<<<<<< HEAD
-	ctx            context.Context
-	cancelCtx      context.CancelFunc
-	started        bool
-	database       database.Plugin
-	blockchain     blockchain.Plugin
-	identity       identity.Manager
-	identityPlugin idplugin.Plugin
-	sharedstorage  sharedstorage.Plugin
-	dataexchange   dataexchange.Plugin
-	events         events.EventManager
-	networkmap     networkmap.Manager
-	batch          batch.Manager
-	broadcast      broadcast.Manager
-	messaging      privatemessaging.Manager
-	definitions    definitions.DefinitionHandler
-	data           data.Manager
-	syncasync      syncasync.Bridge
-	batchpin       batchpin.Submitter
-	assets         assets.Manager
-	tokens         map[string]tokens.Plugin
-	bc             boundCallbacks
-	preInitMode    bool
-	contracts      contracts.Manager
-	node           *fftypes.UUID
-	metrics        metrics.Manager
-	operations     operations.Manager
-	adminEvents    adminevents.Manager
-	sharedDownload shareddownload.Manager
-	txHelper       txcommon.Helper
-	namespace      namespace.Manager
-=======
 	ctx                  context.Context
 	cancelCtx            context.CancelFunc
 	started              bool
@@ -224,7 +181,6 @@
 	namespace            namespace.Manager
 	// Used to detect duplicate plugin names
 	pluginNames map[string]bool
->>>>>>> 6229fed9
 }
 
 func NewOrchestrator(withDefaults bool) Orchestrator {
@@ -254,12 +210,9 @@
 	if err == nil {
 		err = or.initNamespaces(ctx)
 	}
-<<<<<<< HEAD
-=======
 	if err == nil {
 		err = or.initComponents(ctx)
 	}
->>>>>>> 6229fed9
 	// Bind together the blockchain interface callbacks, with the events manager
 	or.bc.bi = or.blockchain
 	or.bc.ei = or.events
@@ -275,7 +228,7 @@
 	}
 	var ns *core.Namespace
 	if err == nil {
-		ns, err = or.database.GetNamespace(or.ctx, core.SystemNamespace)
+		ns, err = or.database.GetNamespace(or.ctx, core.LegacySystemNamespace)
 	}
 	if err == nil {
 		for _, el := range or.blockchains {
@@ -827,7 +780,7 @@
 	return nil
 }
 
-func (or *orchestrator) initManagers(ctx context.Context) (err error) {
+func (or *orchestrator) initComponents(ctx context.Context) (err error) {
 
 	if or.data == nil {
 		or.data, err = data.NewDataManager(ctx, or.database, or.sharedstorage, or.dataexchange)
@@ -840,18 +793,8 @@
 		or.txHelper = txcommon.NewTransactionHelper(or.database, or.data)
 	}
 
-	if or.namespace == nil {
-		if or.namespace, err = namespace.NewNamespaceManager(ctx, or.database); err != nil {
-			return err
-		}
-	}
-
 	if or.identity == nil {
-<<<<<<< HEAD
-		or.identity, err = identity.NewIdentityManager(ctx, or.database, or.identityPlugin, or.blockchain, or.data, or.namespace)
-=======
-		or.identity, err = identity.NewIdentityManager(ctx, or.database, or.identityPlugins, or.blockchain, or.data)
->>>>>>> 6229fed9
+		or.identity, err = identity.NewIdentityManager(ctx, or.database, or.identityPlugins, or.blockchain, or.data, or.namespace)
 		if err != nil {
 			return err
 		}
@@ -904,6 +847,13 @@
 		}
 	}
 
+	if or.definitions == nil {
+		or.definitions, err = definitions.NewDefinitionHandler(ctx, or.database, or.blockchain, or.dataexchange, or.data, or.identity, or.assets, or.contracts)
+		if err != nil {
+			return err
+		}
+	}
+
 	if or.sharedDownload == nil {
 		or.sharedDownload, err = shareddownload.NewDownloadManager(ctx, or.database, or.sharedstorage, or.dataexchange, or.operations, &or.bc)
 		if err != nil {
@@ -911,6 +861,13 @@
 		}
 	}
 
+	if or.events == nil {
+		or.events, err = events.NewEventManager(ctx, or, or.sharedstorage, or.database, or.blockchain, or.identity, or.definitions, or.data, or.broadcast, or.messaging, or.assets, or.sharedDownload, or.metrics, or.txHelper)
+		if err != nil {
+			return err
+		}
+	}
+
 	if or.networkmap == nil {
 		or.networkmap, err = networkmap.NewNetworkMap(ctx, or.database, or.data, or.broadcast, or.dataexchange, or.identity, or.syncasync)
 		if err != nil {
@@ -918,56 +875,11 @@
 		}
 	}
 
+	or.syncasync.Init(or.events)
+
 	return nil
 }
 
-func (or *orchestrator) initHandlers(ctx context.Context) (err error) {
-
-	if or.definitions == nil {
-		or.definitions, err = definitions.NewDefinitionHandler(ctx, or.database, or.blockchain, or.dataexchange, or.data, or.identity, or.assets, or.contracts)
-		if err != nil {
-			return err
-		}
-	}
-
-<<<<<<< HEAD
-	if or.events == nil {
-		or.events, err = events.NewEventManager(ctx, or, or.sharedstorage, or.database, or.blockchain, or.identity, or.definitions, or.data, or.broadcast, or.messaging, or.assets, or.sharedDownload, or.metrics, or.txHelper)
-=======
-	if or.networkmap == nil {
-		or.networkmap, err = networkmap.NewNetworkMap(ctx, or.database, or.broadcast, or.dataexchange, or.identity, or.syncasync)
->>>>>>> 6229fed9
-		if err != nil {
-			return err
-		}
-	}
-
-	if or.adminEvents == nil {
-		or.adminEvents = adminevents.NewAdminEventManager(ctx)
-	}
-
-	return nil
-}
-
-<<<<<<< HEAD
-func (or *orchestrator) initComponents(ctx context.Context) (err error) {
-
-	if err = or.initManagers(ctx); err != nil {
-		return err
-	}
-
-	if err = or.initHandlers(ctx); err != nil {
-		return err
-	}
-
-	if err = or.namespace.Init(ctx); err != nil {
-		return err
-	}
-
-	or.syncasync.Init(or.events)
-
-	return nil
-=======
 func (or *orchestrator) initNamespaces(ctx context.Context) (err error) {
 	if or.namespace == nil {
 		or.namespace = namespace.NewNamespaceManager(ctx, or.blockchains, or.databases, or.dataexchangePlugins, or.sharedstoragePlugins, or.tokens)
@@ -976,7 +888,7 @@
 }
 
 func (or *orchestrator) SubmitNetworkAction(ctx context.Context, action *core.NetworkAction) error {
-	verifier, err := or.identity.GetNodeOwnerBlockchainKey(ctx)
+	verifier, err := or.identity.GetNodeOwnerBlockchainKey(ctx, core.LegacySystemNamespace)
 	if err != nil {
 		return err
 	}
@@ -984,5 +896,4 @@
 		return i18n.NewError(ctx, coremsgs.MsgUnrecognizedNetworkAction, action.Type)
 	}
 	return or.blockchain.SubmitNetworkAction(ctx, fftypes.NewUUID(), verifier.Value, action.Type)
->>>>>>> 6229fed9
 }