// Copyright © 2022 Kaleido, Inc.
//
// SPDX-License-Identifier: Apache-2.0
//
// Licensed under the Apache License, Version 2.0 (the "License");
// you may not use this file except in compliance with the License.
// You may obtain a copy of the License at
//
//     http://www.apache.org/licenses/LICENSE-2.0
//
// Unless required by applicable law or agreed to in writing, software
// distributed under the License is distributed on an "AS IS" BASIS,
// WITHOUT WARRANTIES OR CONDITIONS OF ANY KIND, either express or implied.
// See the License for the specific language governing permissions and
// limitations under the License.

package orchestrator

import (
	"context"
	"database/sql/driver"

	"github.com/hyperledger/firefly-common/pkg/fftypes"
	"github.com/hyperledger/firefly-common/pkg/i18n"
	"github.com/hyperledger/firefly/internal/coremsgs"
	"github.com/hyperledger/firefly/pkg/core"
	"github.com/hyperledger/firefly/pkg/database"
)

func (or *orchestrator) GetNamespace(ctx context.Context) *core.Namespace {
	return or.namespace
}

func (or *orchestrator) GetTransactionByID(ctx context.Context, id string) (*core.Transaction, error) {
	u, err := fftypes.ParseUUID(ctx, id)
	if err != nil {
		return nil, err
	}
<<<<<<< HEAD
	return or.database().GetTransactionByID(ctx, or.namespace.Name, u)
=======
	return or.txHelper.GetTransactionByIDCached(ctx, u)
>>>>>>> 75e72c80
}

func (or *orchestrator) GetTransactionOperations(ctx context.Context, id string) ([]*core.Operation, *database.FilterResult, error) {
	u, err := fftypes.ParseUUID(ctx, id)
	if err != nil {
		return nil, nil, err
	}
	fb := database.OperationQueryFactory.NewFilter(ctx)
	filter := fb.And(
		fb.Eq("tx", u),
	)
	return or.database().GetOperations(ctx, or.namespace.Name, filter)
}

func (or *orchestrator) getMessageByID(ctx context.Context, id string) (*core.Message, error) {
	u, err := fftypes.ParseUUID(ctx, id)
	if err != nil {
		return nil, err
	}
	msg, err := or.database().GetMessageByID(ctx, or.namespace.Name, u)
	if err == nil && msg == nil {
		return nil, i18n.NewError(ctx, coremsgs.Msg404NotFound)
	}
	return msg, err
}

func (or *orchestrator) GetMessageByID(ctx context.Context, id string) (*core.Message, error) {
	return or.getMessageByID(ctx, id)
}

func (or *orchestrator) fetchMessageData(ctx context.Context, msg *core.Message) (*core.MessageInOut, error) {
	msgI := &core.MessageInOut{
		Message: *msg,
	}
	// Lookup the full data
	data, _, err := or.data.GetMessageDataCached(ctx, msg)
	if err != nil {
		return nil, err
	}
	msgI.SetInlineData(data)
	return msgI, err
}

func (or *orchestrator) GetMessageByIDWithData(ctx context.Context, id string) (*core.MessageInOut, error) {
	msg, err := or.getMessageByID(ctx, id)
	if err != nil {
		return nil, err
	}
	return or.fetchMessageData(ctx, msg)
}

func (or *orchestrator) GetBatchByID(ctx context.Context, id string) (*core.BatchPersisted, error) {
	u, err := fftypes.ParseUUID(ctx, id)
	if err != nil {
		return nil, err
	}
	return or.database().GetBatchByID(ctx, or.namespace.Name, u)
}

func (or *orchestrator) GetDataByID(ctx context.Context, id string) (*core.Data, error) {
	u, err := fftypes.ParseUUID(ctx, id)
	if err != nil {
		return nil, err
	}
	return or.database().GetDataByID(ctx, or.namespace.Name, u, true)
}

func (or *orchestrator) GetDatatypeByID(ctx context.Context, id string) (*core.Datatype, error) {
	u, err := fftypes.ParseUUID(ctx, id)
	if err != nil {
		return nil, err
	}
	return or.database().GetDatatypeByID(ctx, or.namespace.Name, u)
}

func (or *orchestrator) GetDatatypeByName(ctx context.Context, name, version string) (*core.Datatype, error) {
	if err := fftypes.ValidateFFNameFieldNoUUID(ctx, name, "name"); err != nil {
		return nil, err
	}
	return or.database().GetDatatypeByName(ctx, or.namespace.Name, name, version)
}

func (or *orchestrator) GetOperationByID(ctx context.Context, id string) (*core.Operation, error) {
	u, err := fftypes.ParseUUID(ctx, id)
	if err != nil {
		return nil, err
	}
<<<<<<< HEAD
	return or.database().GetOperationByID(ctx, or.namespace.Name, u)
=======
	return or.operations.GetOperationByIDCached(ctx, u)
>>>>>>> 75e72c80
}

func (or *orchestrator) GetEventByID(ctx context.Context, id string) (*core.Event, error) {
	u, err := fftypes.ParseUUID(ctx, id)
	if err != nil {
		return nil, err
	}
	return or.database().GetEventByID(ctx, or.namespace.Name, u)
}

func (or *orchestrator) GetTransactions(ctx context.Context, filter database.AndFilter) ([]*core.Transaction, *database.FilterResult, error) {
	return or.database().GetTransactions(ctx, or.namespace.Name, filter)
}

func (or *orchestrator) GetMessages(ctx context.Context, filter database.AndFilter) ([]*core.Message, *database.FilterResult, error) {
	return or.database().GetMessages(ctx, or.namespace.Name, filter)
}

func (or *orchestrator) GetMessagesWithData(ctx context.Context, filter database.AndFilter) ([]*core.MessageInOut, *database.FilterResult, error) {
	msgs, fr, err := or.database().GetMessages(ctx, or.namespace.Name, filter)
	if err != nil {
		return nil, nil, err
	}
	msgsData := make([]*core.MessageInOut, len(msgs))
	for i, msg := range msgs {
		if msgsData[i], err = or.fetchMessageData(ctx, msg); err != nil {
			return nil, nil, err
		}
	}
	return msgsData, fr, err
}

func (or *orchestrator) GetMessageData(ctx context.Context, id string) (core.DataArray, error) {
	msg, err := or.getMessageByID(ctx, id)
	if err != nil || msg == nil {
		return nil, err
	}
	data, _, err := or.data.GetMessageDataCached(ctx, msg)
	return data, err
}

func (or *orchestrator) getMessageTransactionID(ctx context.Context, id string) (*fftypes.UUID, error) {
	msg, err := or.getMessageByID(ctx, id)
	if err != nil || msg == nil {
		return nil, err
	}
	var txID *fftypes.UUID
	if msg.Header.TxType == core.TransactionTypeBatchPin {
		if msg.BatchID == nil {
			return nil, i18n.NewError(ctx, coremsgs.MsgBatchNotSet)
		}
		batch, err := or.database().GetBatchByID(ctx, or.namespace.Name, msg.BatchID)
		if err != nil {
			return nil, err
		}
		if batch == nil {
			return nil, i18n.NewError(ctx, coremsgs.MsgBatchNotFound, msg.BatchID)
		}
		txID = batch.TX.ID
		if txID == nil {
			return nil, i18n.NewError(ctx, coremsgs.MsgBatchTXNotSet, msg.BatchID)
		}
	} else {
		return nil, i18n.NewError(ctx, coremsgs.MsgNoTransaction)
	}
	return txID, nil
}

func (or *orchestrator) GetMessageTransaction(ctx context.Context, id string) (*core.Transaction, error) {
	txID, err := or.getMessageTransactionID(ctx, id)
	if err != nil {
		return nil, err
	}
<<<<<<< HEAD
	return or.database().GetTransactionByID(ctx, or.namespace.Name, txID)
=======
	return or.txHelper.GetTransactionByIDCached(ctx, txID)
>>>>>>> 75e72c80
}

func (or *orchestrator) GetMessageEvents(ctx context.Context, id string, filter database.AndFilter) ([]*core.Event, *database.FilterResult, error) {
	msg, err := or.getMessageByID(ctx, id)
	if err != nil || msg == nil {
		return nil, nil, err
	}
	// Events can refer to the message, or any data in the message
	// So scope the event down to those referred UUIDs, in addition to any and conditions passed in
	referencedIDs := make([]driver.Value, len(msg.Data)+1)
	referencedIDs[0] = msg.Header.ID
	for i, dataRef := range msg.Data {
		referencedIDs[i+1] = dataRef.ID
	}
	filter = filter.Condition(filter.Builder().In("reference", referencedIDs))
	// Execute the filter
	return or.database().GetEvents(ctx, or.namespace.Name, filter)
}

func (or *orchestrator) GetBatches(ctx context.Context, filter database.AndFilter) ([]*core.BatchPersisted, *database.FilterResult, error) {
	return or.database().GetBatches(ctx, or.namespace.Name, filter)
}

func (or *orchestrator) GetData(ctx context.Context, filter database.AndFilter) (core.DataArray, *database.FilterResult, error) {
	return or.database().GetData(ctx, or.namespace.Name, filter)
}

func (or *orchestrator) GetMessagesForData(ctx context.Context, id string, filter database.AndFilter) ([]*core.Message, *database.FilterResult, error) {
	u, err := fftypes.ParseUUID(ctx, id)
	if err != nil {
		return nil, nil, err
	}
	return or.database().GetMessagesForData(ctx, or.namespace.Name, u, filter)
}

func (or *orchestrator) GetDatatypes(ctx context.Context, filter database.AndFilter) ([]*core.Datatype, *database.FilterResult, error) {
	return or.database().GetDatatypes(ctx, or.namespace.Name, filter)
}

func (or *orchestrator) GetOperations(ctx context.Context, filter database.AndFilter) ([]*core.Operation, *database.FilterResult, error) {
	return or.database().GetOperations(ctx, or.namespace.Name, filter)
}

func (or *orchestrator) GetEvents(ctx context.Context, filter database.AndFilter) ([]*core.Event, *database.FilterResult, error) {
	return or.database().GetEvents(ctx, or.namespace.Name, filter)
}

func (or *orchestrator) GetBlockchainEventByID(ctx context.Context, id string) (*core.BlockchainEvent, error) {
	u, err := fftypes.ParseUUID(ctx, id)
	if err != nil {
		return nil, err
	}
<<<<<<< HEAD
	return or.database().GetBlockchainEventByID(ctx, or.namespace.Name, u)
=======
	return or.txHelper.GetBlockchainEventByIDCached(ctx, u)
>>>>>>> 75e72c80
}

func (or *orchestrator) GetBlockchainEvents(ctx context.Context, filter database.AndFilter) ([]*core.BlockchainEvent, *database.FilterResult, error) {
	return or.database().GetBlockchainEvents(ctx, or.namespace.Name, filter)
}

func (or *orchestrator) GetTransactionBlockchainEvents(ctx context.Context, id string) ([]*core.BlockchainEvent, *database.FilterResult, error) {
	u, err := fftypes.ParseUUID(ctx, id)
	if err != nil {
		return nil, nil, err
	}
	fb := database.BlockchainEventQueryFactory.NewFilter(ctx)
	return or.database().GetBlockchainEvents(ctx, or.namespace.Name, fb.And(fb.Eq("tx.id", u)))
}

func (or *orchestrator) GetPins(ctx context.Context, filter database.AndFilter) ([]*core.Pin, *database.FilterResult, error) {
	return or.database().GetPins(ctx, or.namespace.Name, filter)
}

func (or *orchestrator) GetEventsWithReferences(ctx context.Context, filter database.AndFilter) ([]*core.EnrichedEvent, *database.FilterResult, error) {
	events, fr, err := or.database().GetEvents(ctx, or.namespace.Name, filter)
	if err != nil {
		return nil, nil, err
	}

	enriched := make([]*core.EnrichedEvent, len(events))
	for i, event := range events {
		enrichedEvent, err := or.events.EnrichEvent(or.ctx, event)
		if err != nil {
			return nil, nil, err
		}
		enriched[i] = enrichedEvent
	}
	return enriched, fr, err
}<|MERGE_RESOLUTION|>--- conflicted
+++ resolved
@@ -36,11 +36,7 @@
 	if err != nil {
 		return nil, err
 	}
-<<<<<<< HEAD
-	return or.database().GetTransactionByID(ctx, or.namespace.Name, u)
-=======
 	return or.txHelper.GetTransactionByIDCached(ctx, u)
->>>>>>> 75e72c80
 }
 
 func (or *orchestrator) GetTransactionOperations(ctx context.Context, id string) ([]*core.Operation, *database.FilterResult, error) {
@@ -128,11 +124,7 @@
 	if err != nil {
 		return nil, err
 	}
-<<<<<<< HEAD
-	return or.database().GetOperationByID(ctx, or.namespace.Name, u)
-=======
 	return or.operations.GetOperationByIDCached(ctx, u)
->>>>>>> 75e72c80
 }
 
 func (or *orchestrator) GetEventByID(ctx context.Context, id string) (*core.Event, error) {
@@ -206,11 +198,7 @@
 	if err != nil {
 		return nil, err
 	}
-<<<<<<< HEAD
-	return or.database().GetTransactionByID(ctx, or.namespace.Name, txID)
-=======
 	return or.txHelper.GetTransactionByIDCached(ctx, txID)
->>>>>>> 75e72c80
 }
 
 func (or *orchestrator) GetMessageEvents(ctx context.Context, id string, filter database.AndFilter) ([]*core.Event, *database.FilterResult, error) {
@@ -263,11 +251,7 @@
 	if err != nil {
 		return nil, err
 	}
-<<<<<<< HEAD
-	return or.database().GetBlockchainEventByID(ctx, or.namespace.Name, u)
-=======
 	return or.txHelper.GetBlockchainEventByIDCached(ctx, u)
->>>>>>> 75e72c80
 }
 
 func (or *orchestrator) GetBlockchainEvents(ctx context.Context, filter database.AndFilter) ([]*core.BlockchainEvent, *database.FilterResult, error) {
