--- conflicted
+++ resolved
@@ -44,35 +44,7 @@
 var testNodeID = fftypes.NewUUID()
 
 func newTestEventManager(t *testing.T) (*eventManager, func()) {
-<<<<<<< HEAD
-	config.Reset()
-	ctx, cancel := context.WithCancel(context.Background())
-	mdi := &databasemocks.Plugin{}
-	mim := &identitymanagermocks.Manager{}
-	mpi := &sharedstoragemocks.Plugin{}
-	met := &eventsmocks.Plugin{}
-	mdm := &datamocks.Manager{}
-	msh := &definitionsmocks.DefinitionHandlers{}
-	mbm := &broadcastmocks.Manager{}
-	mpm := &privatemessagingmocks.Manager{}
-	mam := &assetmocks.Manager{}
-	mni := &sysmessagingmocks.LocalNodeInfo{}
-	mmi := &metricsmocks.Manager{}
-	mmi.On("IsMetricsEnabled").Return(false)
-	mni.On("GetNodeUUID", mock.Anything).Return(testNodeID).Maybe()
-	met.On("Name").Return("ut").Maybe()
-	emi, err := NewEventManager(ctx, mni, mpi, mdi, mim, msh, mdm, mbm, mpm, mam, mmi)
-	em := emi.(*eventManager)
-	em.txHelper = &txcommonmocks.Helper{}
-	rag := mdi.On("RunAsGroup", em.ctx, mock.Anything).Maybe()
-	rag.RunFn = func(a mock.Arguments) {
-		rag.ReturnArguments = mock.Arguments{a[1].(func(context.Context) error)(a[0].(context.Context))}
-	}
-	assert.NoError(t, err)
-	return em, cancel
-=======
 	return newTestEventManagerCommon(t, false)
->>>>>>> 4c29266e
 }
 
 func newTestEventManagerWithMetrics(t *testing.T) (*eventManager, func()) {
