// Copyright © 2021 Kaleido, Inc.
//
// SPDX-License-Identifier: Apache-2.0
//
// Licensed under the Apache License, Version 2.0 (the "License");
// you may not use this file except in compliance with the License.
// You may obtain a copy of the License at
//
//     http://www.apache.org/licenses/LICENSE-2.0
//
// Unless required by applicable law or agreed to in writing, software
// distributed under the License is distributed on an "AS IS" BASIS,
// WITHOUT WARRANTIES OR CONDITIONS OF ANY KIND, either express or implied.
// See the License for the specific language governing permissions and
// limitations under the License.

package events

import (
	"context"
	"encoding/json"
	"fmt"
	"testing"
	"time"

	"github.com/hyperledger/firefly-common/pkg/config"
	"github.com/hyperledger/firefly-common/pkg/fftypes"
	"github.com/hyperledger/firefly-common/pkg/log"
	"github.com/hyperledger/firefly/internal/cache"
	"github.com/hyperledger/firefly/internal/coreconfig"
	"github.com/hyperledger/firefly/internal/data"
	"github.com/hyperledger/firefly/internal/definitions"
	"github.com/hyperledger/firefly/mocks/blockchainmocks"
	"github.com/hyperledger/firefly/mocks/cachemocks"
	"github.com/hyperledger/firefly/mocks/databasemocks"
	"github.com/hyperledger/firefly/mocks/datamocks"
	"github.com/hyperledger/firefly/mocks/definitionsmocks"
	"github.com/hyperledger/firefly/mocks/identitymanagermocks"
	"github.com/hyperledger/firefly/mocks/metricsmocks"
	"github.com/hyperledger/firefly/mocks/privatemessagingmocks"
	"github.com/hyperledger/firefly/pkg/core"
	"github.com/hyperledger/firefly/pkg/database"
	"github.com/sirupsen/logrus"
	"github.com/stretchr/testify/assert"
	"github.com/stretchr/testify/mock"
)

type testAggregator struct {
	aggregator

	cancel func()
	mdi    *databasemocks.Plugin
	mdm    *datamocks.Manager
	mpm    *privatemessagingmocks.Manager
	mbi    *blockchainmocks.Plugin
	mim    *identitymanagermocks.Manager
	mmi    *metricsmocks.Manager
	mdh    *definitionsmocks.Handler
}

func (tag *testAggregator) cleanup(t *testing.T) {
	tag.cancel()
	tag.mdi.AssertExpectations(t)
	tag.mdm.AssertExpectations(t)
	tag.mpm.AssertExpectations(t)
	tag.mbi.AssertExpectations(t)
	tag.mim.AssertExpectations(t)
	tag.mmi.AssertExpectations(t)
	tag.mdh.AssertExpectations(t)
}

func newTestAggregatorCommon(metrics bool) *testAggregator {
	coreconfig.Reset()
	ctx, cancel := context.WithCancel(context.Background())
	logrus.SetLevel(logrus.DebugLevel)
	mdi := &databasemocks.Plugin{}
	mdm := &datamocks.Manager{}
	mpm := &privatemessagingmocks.Manager{}
	mdh := &definitionsmocks.Handler{}
	mim := &identitymanagermocks.Manager{}
	mmi := &metricsmocks.Manager{}
	cmi := &cachemocks.Manager{}
	cmi.On("GetCache", mock.Anything).Return(cache.NewUmanagedCache(ctx, 100, 5*time.Minute), nil)
	mbi := &blockchainmocks.Plugin{}
	if metrics {
		mmi.On("MessageConfirmed", mock.Anything, core.EventTypeMessageConfirmed).Return()
	}
	mmi.On("IsMetricsEnabled").Return(metrics).Maybe()
	mbi.On("VerifierType").Return(core.VerifierTypeEthAddress)
<<<<<<< HEAD
	ag, _ := newAggregator(ctx, "ns1", mdi, mbi, mpm, msh, mim, mdm, newEventNotifier(ctx, "ut"), mmi, cmi)
	return ag, func() {
		cancel()
=======
	ctx, ctxCancel := context.WithCancel(context.Background())
	ag := newAggregator(ctx, "ns1", mdi, mbi, mpm, mdh, mim, mdm, newEventNotifier(ctx, "ut"), mmi)
	cancel := func() {
		ctxCancel()
		if ag.batchCache != nil {
			ag.batchCache.Stop()
			ag.batchCache = nil
		}
	}
	return &testAggregator{
		aggregator: *ag,
		cancel:     cancel,
		mdi:        mdi,
		mdm:        mdm,
		mpm:        mpm,
		mdh:        mdh,
		mim:        mim,
		mmi:        mmi,
		mbi:        mbi,
>>>>>>> 4ccefb2c
	}
}

func newTestAggregatorWithMetrics() *testAggregator {
	return newTestAggregatorCommon(true)
}

func newTestAggregator() *testAggregator {
	return newTestAggregatorCommon(false)
}

func newTestManifest(mType core.MessageType, groupID *fftypes.Bytes32) (*core.Message, *core.Message, *core.Identity, *core.BatchManifest) {
	org1 := newTestOrg("org1")

	msg1 := &core.Message{
		Header: core.MessageHeader{
			Type:      mType,
			ID:        fftypes.NewUUID(),
			Namespace: "any",
			Group:     groupID,
			Topics:    core.FFStringArray{"topic1"},
			SignerRef: core.SignerRef{Key: "0x12345", Author: org1.DID},
		},
		Data: core.DataRefs{
			{ID: fftypes.NewUUID(), Hash: fftypes.NewRandB32()},
		},
	}
	msg2 := &core.Message{
		Header: core.MessageHeader{
			Type:      mType,
			ID:        fftypes.NewUUID(),
			Group:     groupID,
			Namespace: "any",
			Topics:    core.FFStringArray{"topic1"},
			SignerRef: core.SignerRef{Key: "0x12345", Author: org1.DID},
		},
		Data: core.DataRefs{
			{ID: fftypes.NewUUID(), Hash: fftypes.NewRandB32()},
		},
	}

	return msg1, msg2, org1, &core.BatchManifest{
		Version: 1,
		ID:      fftypes.NewUUID(),
		TX: core.TransactionRef{
			Type: core.TransactionTypeBatchPin,
			ID:   fftypes.NewUUID(),
		},
		Messages: []*core.MessageManifestEntry{
			{
				MessageRef: core.MessageRef{
					ID:   msg1.Header.ID,
					Hash: msg1.Hash,
				},
				Topics: len(msg1.Header.Topics),
			},
			{
				MessageRef: core.MessageRef{
					ID:   msg2.Header.ID,
					Hash: msg2.Hash,
				},
				Topics: len(msg2.Header.Topics),
			},
		},
	}
}

func TestAggregationMaskedZeroNonceMatch(t *testing.T) {

	ag := newTestAggregatorWithMetrics()
	defer ag.cleanup(t)
	bs := newBatchState(&ag.aggregator)

	// Generate some pin data
	member1org := newTestOrg("org1")
	member2org := newTestOrg("org2")
	member2node := newTestNode("node2", member2org)
	member2key := "0x23456"
	topic := "some-topic"
	batchID := fftypes.NewUUID()
	groupID := fftypes.NewRandB32()
	msgID := fftypes.NewUUID()
	contextUnmasked := privateContext(topic, groupID)
	initNPG := &nextPinGroupState{topic: topic, groupID: groupID}
	member1NonceZero := initNPG.calcPinHash(member1org.DID, 0)
	member2NonceZero := initNPG.calcPinHash(member2org.DID, 0)
	member2NonceOne := initNPG.calcPinHash(member2org.DID, 1)

	ag.mim.On("FindIdentityForVerifier", ag.ctx, []core.IdentityType{core.IdentityTypeOrg, core.IdentityTypeCustom}, &core.VerifierRef{
		Type:  core.VerifierTypeEthAddress,
		Value: member2key,
	}).Return(member2org, nil)

	batch := &core.Batch{
		BatchHeader: core.BatchHeader{
			ID:   batchID,
			Node: member2node.ID,
			SignerRef: core.SignerRef{
				Author: member2org.DID,
			},
		},
		Payload: core.BatchPayload{
			Messages: []*core.Message{
				{
					Header: core.MessageHeader{
						ID:        msgID,
						Group:     groupID,
						Namespace: "ns1",
						Topics:    []string{topic},
						SignerRef: core.SignerRef{
							Author: member2org.DID,
							Key:    member2key,
						},
					},
					Pins: []string{fmt.Sprintf("%s:%.9d", member2NonceZero, 0)},
					Data: core.DataRefs{
						{ID: fftypes.NewUUID()},
					},
				},
			},
		},
	}
	bp, _ := batch.Confirmed()

	// Get the batch
	ag.mdi.On("GetBatchByID", ag.ctx, "ns1", batchID).Return(bp, nil)
	// Look for existing nextpins - none found, first on context
	ag.mdi.On("GetNextPinsForContext", ag.ctx, "ns1", contextUnmasked).Return([]*core.NextPin{}, nil).Once()
	// Get the group members
	ag.mpm.On("ResolveInitGroup", ag.ctx, mock.Anything, &core.Member{
		Identity: member2org.DID,
		Node:     member2node.ID,
	}).Return(&core.Group{
		GroupIdentity: core.GroupIdentity{
			Members: core.Members{
				{Identity: member1org.DID},
				{Identity: member2org.DID},
			},
		},
	}, nil)
	// Look for any earlier pins - none found
	ag.mdi.On("GetPins", ag.ctx, "ns1", mock.Anything).Return([]*core.Pin{}, nil, nil).Once()
	// Insert all the zero pins
	ag.mdi.On("InsertNextPin", ag.ctx, mock.MatchedBy(func(np *core.NextPin) bool {
		assert.Equal(t, *np.Context, *contextUnmasked)
		np.Sequence = 10011
		return *np.Hash == *member1NonceZero && np.Nonce == 0
	})).Return(nil).Once()
	ag.mdi.On("InsertNextPin", ag.ctx, mock.MatchedBy(func(np *core.NextPin) bool {
		assert.Equal(t, *np.Context, *contextUnmasked)
		np.Sequence = 10012
		return *np.Hash == *member2NonceOne && np.Nonce == 1
	})).Return(nil).Once()
	// Validate the message is ok
	ag.mdm.On("GetMessageWithDataCached", ag.ctx, batch.Payload.Messages[0].Header.ID, data.CRORequirePins).Return(batch.Payload.Messages[0], core.DataArray{}, true, nil)
	ag.mdm.On("ValidateAll", ag.ctx, mock.Anything).Return(true, nil)
	ag.mdm.On("UpdateMessageStateIfCached", ag.ctx, mock.Anything, core.MessageStateConfirmed, mock.Anything).Return()
	// Insert the confirmed event
	ag.mdi.On("InsertEvent", ag.ctx, mock.MatchedBy(func(e *core.Event) bool {
		return *e.Reference == *msgID && e.Type == core.EventTypeMessageConfirmed
	})).Return(nil)
	// Set the pin to dispatched
	ag.mdi.On("UpdatePins", ag.ctx, "ns1", mock.Anything, mock.Anything).Return(nil)
	// Update the message
	ag.mdi.On("UpdateMessages", ag.ctx, "ns1", mock.Anything, mock.MatchedBy(func(u database.Update) bool {
		update, err := u.Finalize()
		assert.NoError(t, err)
		assert.Len(t, update.SetOperations, 2)

		assert.Equal(t, "confirmed", update.SetOperations[0].Field)
		v, err := update.SetOperations[0].Value.Value()
		assert.NoError(t, err)
		assert.Greater(t, v, int64(0))

		assert.Equal(t, "state", update.SetOperations[1].Field)
		v, err = update.SetOperations[1].Value.Value()
		assert.NoError(t, err)
		assert.Equal(t, "confirmed", v)

		return true
	})).Return(nil)

	err := ag.processPins(ag.ctx, []*core.Pin{
		{
			Sequence:   10001,
			Masked:     true,
			Hash:       member2NonceZero,
			Batch:      batchID,
			Index:      0,
			Signer:     member2key,
			Dispatched: false,
		},
	}, bs)
	assert.NoError(t, err)

	err = bs.RunFinalize(ag.ctx)
	assert.NoError(t, err)

	assert.NotNil(t, bs.PendingConfirms[*msgID])

	// Confirm the offset
	assert.Equal(t, int64(10001), <-ag.eventPoller.offsetCommitted)

}

func TestAggregationMaskedNextSequenceMatch(t *testing.T) {
	log.SetLevel("debug")

	ag := newTestAggregator()
	defer ag.cleanup(t)

	// Generate some pin data
	member1org := newTestOrg("org1")
	member2org := newTestOrg("org2")
	member2node := newTestNode("node2", member2org)
	member2key := "0x12345"
	topic := "some-topic"
	batchID := fftypes.NewUUID()
	groupID := fftypes.NewRandB32()
	msgID := fftypes.NewUUID()
	contextUnmasked := privateContext(topic, groupID)
	initNPG := &nextPinGroupState{topic: topic, groupID: groupID}
	member1Nonce100 := initNPG.calcPinHash(member1org.DID, 100)
	member2Nonce500 := initNPG.calcPinHash(member2org.DID, 500)
	member2Nonce501 := initNPG.calcPinHash(member2org.DID, 501)

	ag.mim.On("FindIdentityForVerifier", ag.ctx, []core.IdentityType{core.IdentityTypeOrg, core.IdentityTypeCustom}, &core.VerifierRef{
		Type:  core.VerifierTypeEthAddress,
		Value: member2key,
	}).Return(member2org, nil)

	rag := ag.mdi.On("RunAsGroup", mock.Anything, mock.Anything).Maybe()
	rag.RunFn = func(a mock.Arguments) {
		rag.ReturnArguments = mock.Arguments{a[1].(func(context.Context) error)(a[0].(context.Context))}
	}

	batch := &core.Batch{
		BatchHeader: core.BatchHeader{
			ID:   batchID,
			Node: member2node.ID,
		},
		Payload: core.BatchPayload{
			Messages: []*core.Message{
				{
					Header: core.MessageHeader{
						ID:        msgID,
						Group:     groupID,
						Namespace: "ns1",
						Topics:    []string{topic},
						SignerRef: core.SignerRef{
							Author: member2org.DID,
							Key:    member2key,
						},
					},
					Pins: []string{member2Nonce500.String()},
					Data: core.DataRefs{
						{ID: fftypes.NewUUID()},
					},
				},
			},
		},
	}
	bp, _ := batch.Confirmed()

	// Get the batch
	ag.mdi.On("GetBatchByID", ag.ctx, "ns1", batchID).Return(bp, nil)
	// Look for existing nextpins
	ag.mdi.On("GetNextPinsForContext", ag.ctx, "ns1", contextUnmasked).Return([]*core.NextPin{
		{Context: contextUnmasked, Identity: member1org.DID, Hash: member1Nonce100, Nonce: 100, Sequence: 929},
		{Context: contextUnmasked, Identity: member2org.DID, Hash: member2Nonce500, Nonce: 500, Sequence: 424},
	}, nil).Once()
	// Validate the message is ok
	ag.mdm.On("GetMessageWithDataCached", ag.ctx, batch.Payload.Messages[0].Header.ID, data.CRORequirePins).Return(batch.Payload.Messages[0], core.DataArray{}, true, nil)
	ag.mdm.On("ValidateAll", ag.ctx, mock.Anything).Return(true, nil)
	ag.mdm.On("UpdateMessageStateIfCached", ag.ctx, mock.Anything, core.MessageStateConfirmed, mock.Anything).Return()
	// Insert the confirmed event
	ag.mdi.On("InsertEvent", ag.ctx, mock.MatchedBy(func(e *core.Event) bool {
		return *e.Reference == *msgID && e.Type == core.EventTypeMessageConfirmed
	})).Return(nil)
	// Update member2 to nonce 1
	ag.mdi.On("UpdateNextPin", ag.ctx, "ns1", mock.MatchedBy(func(seq int64) bool {
		return seq == 424
	}), mock.MatchedBy(func(update database.Update) bool {
		ui, _ := update.Finalize()
		assert.Equal(t, "nonce", ui.SetOperations[0].Field)
		v, _ := ui.SetOperations[0].Value.Value()
		assert.Equal(t, int64(501), v.(int64))
		assert.Equal(t, "hash", ui.SetOperations[1].Field)
		v, _ = ui.SetOperations[1].Value.Value()
		assert.Equal(t, member2Nonce501.String(), v)
		return true
	})).Return(nil)
	// Set the pin to dispatched
	ag.mdi.On("UpdatePins", ag.ctx, "ns1", mock.Anything, mock.Anything).Return(nil)
	// Update the message
	ag.mdi.On("UpdateMessages", ag.ctx, "ns1", mock.Anything, mock.Anything).Return(nil)

	_, err := ag.processPinsEventsHandler([]core.LocallySequenced{
		&core.Pin{
			Sequence:   10001,
			Masked:     true,
			Hash:       member2Nonce500,
			Batch:      batchID,
			Index:      0,
			Signer:     member2key,
			Dispatched: false,
		},
	})
	assert.NoError(t, err)

	// Confirm the offset
	assert.Equal(t, int64(10001), <-ag.eventPoller.offsetCommitted)

}

func TestAggregationBroadcast(t *testing.T) {

	ag := newTestAggregator()
	defer ag.cleanup(t)
	bs := newBatchState(&ag.aggregator)

	// Generate some pin data
	member1org := newTestOrg("org1")
	member1key := "0x12345"
	topic := "some-topic"
	batchID := fftypes.NewUUID()
	msgID := fftypes.NewUUID()
	contextUnmasked := broadcastContext(topic)

	ag.mim.On("FindIdentityForVerifier", ag.ctx, []core.IdentityType{core.IdentityTypeOrg, core.IdentityTypeCustom}, &core.VerifierRef{
		Type:  core.VerifierTypeEthAddress,
		Value: member1key,
	}).Return(member1org, nil)

	batch := &core.Batch{
		BatchHeader: core.BatchHeader{
			ID: batchID,
		},
		Payload: core.BatchPayload{
			Messages: []*core.Message{
				{
					Header: core.MessageHeader{
						ID:        msgID,
						Topics:    []string{topic},
						Namespace: "ns1",
						SignerRef: core.SignerRef{
							Author: member1org.DID,
							Key:    member1key,
						},
					},
					Data: core.DataRefs{
						{ID: fftypes.NewUUID()},
					},
				},
			},
		},
	}
	bp, _ := batch.Confirmed()

	// Get the batch
	ag.mdi.On("GetBatchByID", ag.ctx, "ns1", batchID).Return(bp, nil)
	// Do not resolve any pins earlier
	ag.mdi.On("GetPins", mock.Anything, "ns1", mock.Anything).Return([]*core.Pin{}, nil, nil)
	// Validate the message is ok
	ag.mdm.On("GetMessageWithDataCached", ag.ctx, batch.Payload.Messages[0].Header.ID, data.CRORequirePublicBlobRefs).Return(batch.Payload.Messages[0], core.DataArray{}, true, nil)
	ag.mdm.On("ValidateAll", ag.ctx, mock.Anything).Return(true, nil)
	ag.mdm.On("UpdateMessageStateIfCached", ag.ctx, mock.Anything, core.MessageStateConfirmed, mock.Anything).Return()
	// Insert the confirmed event
	ag.mdi.On("InsertEvent", ag.ctx, mock.MatchedBy(func(e *core.Event) bool {
		return *e.Reference == *msgID && e.Type == core.EventTypeMessageConfirmed
	})).Return(nil)
	// Set the pin to dispatched
	ag.mdi.On("UpdatePins", ag.ctx, "ns1", mock.Anything, mock.Anything).Return(nil)
	// Update the message
	ag.mdi.On("UpdateMessages", ag.ctx, "ns1", mock.Anything, mock.Anything).Return(nil)

	err := ag.processPins(ag.ctx, []*core.Pin{
		{
			Sequence:   10001,
			Hash:       contextUnmasked,
			Batch:      batchID,
			Index:      0,
			Signer:     member1key,
			Dispatched: false,
		},
	}, bs)
	assert.NoError(t, err)

	err = bs.RunFinalize(ag.ctx)
	assert.NoError(t, err)

	// Confirm the offset
	assert.Equal(t, int64(10001), <-ag.eventPoller.offsetCommitted)

}

func TestAggregationMigratedBroadcast(t *testing.T) {

	ag := newTestAggregator()
	defer ag.cleanup(t)
	bs := newBatchState(&ag.aggregator)

	// Generate some pin data
	member1org := newTestOrg("org1")
	member1key := "0x12345"
	topic := "some-topic"
	batchID := fftypes.NewUUID()
	msgID := fftypes.NewUUID()
	contextUnmasked := broadcastContext(topic)

	ag.mim.On("FindIdentityForVerifier", ag.ctx, []core.IdentityType{core.IdentityTypeOrg, core.IdentityTypeCustom}, &core.VerifierRef{
		Type:  core.VerifierTypeEthAddress,
		Value: member1key,
	}).Return(member1org, nil)

	batch := &core.Batch{
		BatchHeader: core.BatchHeader{
			ID: batchID,
		},
		Payload: core.BatchPayload{
			Messages: []*core.Message{
				{
					Header: core.MessageHeader{
						ID:        msgID,
						Topics:    []string{topic},
						Namespace: "ns1",
						SignerRef: core.SignerRef{
							Author: member1org.DID,
							Key:    member1key,
						},
					},
					Data: core.DataRefs{
						{ID: fftypes.NewUUID()},
					},
				},
			},
		},
	}
	payloadBinary, err := json.Marshal(&batch.Payload)
	assert.NoError(t, err)
	bp := &core.BatchPersisted{
		TX:          batch.Payload.TX,
		BatchHeader: batch.BatchHeader,
		Manifest:    fftypes.JSONAnyPtr(string(payloadBinary)),
	}

	// Get the batch
	ag.mdi.On("GetBatchByID", ag.ctx, "ns1", batchID).Return(bp, nil)
	// Do not resolve any pins earlier
	ag.mdi.On("GetPins", mock.Anything, "ns1", mock.Anything).Return([]*core.Pin{}, nil, nil)
	// Validate the message is ok
	ag.mdm.On("GetMessageWithDataCached", ag.ctx, batch.Payload.Messages[0].Header.ID, data.CRORequirePublicBlobRefs).Return(batch.Payload.Messages[0], core.DataArray{}, true, nil)
	ag.mdm.On("ValidateAll", ag.ctx, mock.Anything).Return(true, nil)
	ag.mdm.On("UpdateMessageStateIfCached", ag.ctx, mock.Anything, core.MessageStateConfirmed, mock.Anything).Return()
	// Insert the confirmed event
	ag.mdi.On("InsertEvent", ag.ctx, mock.MatchedBy(func(e *core.Event) bool {
		return *e.Reference == *msgID && e.Type == core.EventTypeMessageConfirmed
	})).Return(nil)
	// Set the pin to dispatched
	ag.mdi.On("UpdatePins", ag.ctx, "ns1", mock.Anything, mock.Anything).Return(nil)
	// Update the message
	ag.mdi.On("UpdateMessages", ag.ctx, "ns1", mock.Anything, mock.Anything).Return(nil)

	err = ag.processPins(ag.ctx, []*core.Pin{
		{
			Sequence:   10001,
			Hash:       contextUnmasked,
			Batch:      batchID,
			Index:      0,
			Signer:     member1key,
			Dispatched: false,
		},
	}, bs)
	assert.NoError(t, err)

	err = bs.RunFinalize(ag.ctx)
	assert.NoError(t, err)

	// Confirm the offset
	assert.Equal(t, int64(10001), <-ag.eventPoller.offsetCommitted)

}

func TestAggregationMigratedBroadcastNilMessageID(t *testing.T) {

	ag := newTestAggregator()
	defer ag.cleanup(t)
	bs := newBatchState(&ag.aggregator)

	// Generate some pin data
	member1key := "0x12345"
	topic := "some-topic"
	batchID := fftypes.NewUUID()
	contextUnmasked := broadcastContext(topic)

	batch := &core.Batch{
		BatchHeader: core.BatchHeader{
			ID: batchID,
		},
		Payload: core.BatchPayload{
			Messages: []*core.Message{{
				Header: core.MessageHeader{
					Topics: core.FFStringArray{"topic1"},
				},
			}},
		},
	}
	payloadBinary, err := json.Marshal(&batch.Payload)
	assert.NoError(t, err)
	bp := &core.BatchPersisted{
		TX:          batch.Payload.TX,
		BatchHeader: batch.BatchHeader,
		Manifest:    fftypes.JSONAnyPtr(string(payloadBinary)),
	}

	ag.mdi.On("GetBatchByID", ag.ctx, "ns1", batchID).Return(bp, nil)

	err = ag.processPins(ag.ctx, []*core.Pin{
		{
			Sequence:   10001,
			Hash:       contextUnmasked,
			Batch:      batchID,
			Index:      0,
			Signer:     member1key,
			Dispatched: false,
		},
	}, bs)
	assert.NoError(t, err)

	err = bs.RunFinalize(ag.ctx)
	assert.NoError(t, err)

	// Confirm the offset
	assert.Equal(t, int64(10001), <-ag.eventPoller.offsetCommitted)

}

func TestAggregationMigratedBroadcastInvalid(t *testing.T) {

	ag := newTestAggregator()
	defer ag.cleanup(t)
	bs := newBatchState(&ag.aggregator)

	// Generate some pin data
	member1key := "0x12345"
	topic := "some-topic"
	batchID := fftypes.NewUUID()
	contextUnmasked := broadcastContext(topic)

	batch := &core.Batch{
		BatchHeader: core.BatchHeader{
			ID: batchID,
		},
		Payload: core.BatchPayload{
			Messages: []*core.Message{{
				Header: core.MessageHeader{
					Topics: core.FFStringArray{"topic1"},
				},
			}},
		},
	}
	bp := &core.BatchPersisted{
		TX:          batch.Payload.TX,
		BatchHeader: batch.BatchHeader,
		Manifest:    fftypes.JSONAnyPtr("{}"),
	}

	ag.mdi.On("GetBatchByID", ag.ctx, "ns1", batchID).Return(bp, nil)

	err := ag.processPins(ag.ctx, []*core.Pin{
		{
			Sequence:   10001,
			Hash:       contextUnmasked,
			Batch:      batchID,
			Index:      0,
			Signer:     member1key,
			Dispatched: false,
		},
	}, bs)
	assert.NoError(t, err)

	err = bs.RunFinalize(ag.ctx)
	assert.NoError(t, err)

	// Confirm the offset
	assert.Equal(t, int64(10001), <-ag.eventPoller.offsetCommitted)

}

func TestShutdownOnCancel(t *testing.T) {
	ag := newTestAggregator()
	defer ag.cleanup(t)
	ag.mdi.On("GetOffset", mock.Anything, core.OffsetTypeAggregator, aggregatorOffsetName).Return(&core.Offset{
		Type:    core.OffsetTypeAggregator,
		Name:    aggregatorOffsetName,
		Current: 12345,
		RowID:   333333,
	}, nil)
	ag.mdi.On("GetPins", mock.Anything, "ns1", mock.Anything).Return([]*core.Pin{}, nil, nil)
	ag.start()
	assert.Equal(t, int64(12345), ag.eventPoller.pollingOffset)
	ag.eventPoller.eventNotifier.newEvents <- 12345
	ag.cancel()
	<-ag.eventPoller.closed
	<-ag.rewinder.loop1Done
	<-ag.rewinder.loop2Done
}

func TestProcessPinsDBGroupFail(t *testing.T) {
	ag := newTestAggregator()
	defer ag.cleanup(t)

	rag := ag.mdi.On("RunAsGroup", ag.ctx, mock.Anything)
	rag.RunFn = func(a mock.Arguments) {
		rag.ReturnArguments = mock.Arguments{
			a[1].(func(context.Context) error)(a[0].(context.Context)),
		}
	}
	ag.mdi.On("GetBatchByID", ag.ctx, "ns1", mock.Anything).Return(nil, fmt.Errorf("pop"))

	_, err := ag.processPinsEventsHandler([]core.LocallySequenced{
		&core.Pin{
			Batch: fftypes.NewUUID(),
		},
	})
	assert.Regexp(t, "pop", err)
}

func TestGetPins(t *testing.T) {
	ag := newTestAggregator()
	defer ag.cleanup(t)

	ag.mdi.On("GetPins", ag.ctx, "ns1", mock.Anything).Return([]*core.Pin{
		{Sequence: 12345},
	}, nil, nil)

	lc, err := ag.getPins(ag.ctx, database.EventQueryFactory.NewFilter(ag.ctx).Gte("sequence", 12345), 12345)
	assert.NoError(t, err)
	assert.Equal(t, int64(12345), lc[0].LocalSequence())
}

func TestProcessPinsMissingBatch(t *testing.T) {
	ag := newTestAggregator()
	defer ag.cleanup(t)
	bs := newBatchState(&ag.aggregator)

	ag.mdi.On("GetBatchByID", ag.ctx, "ns1", mock.Anything).Return(nil, nil)

	err := ag.processPins(ag.ctx, []*core.Pin{
		{Sequence: 12345, Batch: fftypes.NewUUID()},
	}, bs)
	assert.NoError(t, err)

	// Confirm the offset
	assert.Equal(t, int64(12345), <-ag.eventPoller.offsetCommitted)

}

func TestProcessPinsMissingNoMsg(t *testing.T) {
	ag := newTestAggregator()
	defer ag.cleanup(t)
	bs := newBatchState(&ag.aggregator)

	batch := &core.Batch{
		BatchHeader: core.BatchHeader{
			ID: fftypes.NewUUID(),
		},
		Payload: core.BatchPayload{
			Messages: []*core.Message{
				{Header: core.MessageHeader{ID: fftypes.NewUUID()}},
			},
		},
	}
	bp, _ := batch.Confirmed()

	ag.mdi.On("GetBatchByID", ag.ctx, "ns1", mock.Anything).Return(bp, nil)

	err := ag.processPins(ag.ctx, []*core.Pin{
		{Sequence: 12345, Batch: fftypes.NewUUID(), Index: 25},
	}, bs)
	assert.NoError(t, err)

	// Confirm the offset
	assert.Equal(t, int64(12345), <-ag.eventPoller.offsetCommitted)

}

func TestProcessPinsBadMsgHeader(t *testing.T) {
	ag := newTestAggregator()
	defer ag.cleanup(t)
	bs := newBatchState(&ag.aggregator)

	batch := &core.Batch{
		BatchHeader: core.BatchHeader{
			ID: fftypes.NewUUID(),
		},
		Payload: core.BatchPayload{
			Messages: []*core.Message{
				{Header: core.MessageHeader{
					ID:     nil, /* missing */
					Topics: core.FFStringArray{"topic1"},
				}},
			},
		},
	}
	bp, _ := batch.Confirmed()

	ag.mdi.On("GetBatchByID", ag.ctx, "ns1", mock.Anything).Return(bp, nil)

	err := ag.processPins(ag.ctx, []*core.Pin{
		{Sequence: 12345, Batch: fftypes.NewUUID(), Index: 0},
	}, bs)
	assert.NoError(t, err)

	// Confirm the offset
	assert.Equal(t, int64(12345), <-ag.eventPoller.offsetCommitted)

}

func TestProcessSkipDupMsg(t *testing.T) {
	ag := newTestAggregator()
	defer ag.cleanup(t)
	bs := newBatchState(&ag.aggregator)

	batchID := fftypes.NewUUID()
	batch := &core.Batch{
		BatchHeader: core.BatchHeader{
			ID: batchID,
		},
		Payload: core.BatchPayload{
			Messages: []*core.Message{
				{Header: core.MessageHeader{
					ID:     fftypes.NewUUID(),
					Topics: core.FFStringArray{"topic1", "topic2"},
				}},
			},
		},
	}
	bp, _ := batch.Confirmed()

	ag.mdi.On("GetBatchByID", ag.ctx, "ns1", mock.Anything).Return(bp, nil).Once()
	ag.mdi.On("GetPins", mock.Anything, "ns1", mock.Anything).Return([]*core.Pin{
		{Sequence: 1111}, // blocks the context
	}, nil, nil)

	ag.mdm.On("GetMessageWithDataCached", ag.ctx, mock.Anything, data.CRORequirePublicBlobRefs).Return(batch.Payload.Messages[0], nil, true, nil)

	err := ag.processPins(ag.ctx, []*core.Pin{
		{Sequence: 12345, Batch: batchID, Index: 0, Hash: fftypes.NewRandB32()},
		{Sequence: 12345, Batch: batchID, Index: 1, Hash: fftypes.NewRandB32()},
	}, bs)
	assert.NoError(t, err)

	// Confirm the offset
	assert.Equal(t, int64(12345), <-ag.eventPoller.offsetCommitted)

}

func TestProcessMsgFailGetPins(t *testing.T) {
	ag := newTestAggregator()
	defer ag.cleanup(t)
	bs := newBatchState(&ag.aggregator)

	batchID := fftypes.NewUUID()
	batch := &core.Batch{
		BatchHeader: core.BatchHeader{
			ID: batchID,
		},
		Payload: core.BatchPayload{
			Messages: []*core.Message{
				{Header: core.MessageHeader{
					ID:     fftypes.NewUUID(),
					Topics: core.FFStringArray{"topic1"},
				}},
			},
		},
	}
	bp, _ := batch.Confirmed()

	ag.mdi.On("GetBatchByID", ag.ctx, "ns1", mock.Anything).Return(bp, nil).Once()
	ag.mdi.On("GetPins", mock.Anything, "ns1", mock.Anything).Return(nil, nil, fmt.Errorf("pop"))

	ag.mdm.On("GetMessageWithDataCached", ag.ctx, mock.Anything, data.CRORequirePublicBlobRefs).Return(batch.Payload.Messages[0], nil, true, nil)

	err := ag.processPins(ag.ctx, []*core.Pin{
		{Sequence: 12345, Batch: batchID, Index: 0, Hash: fftypes.NewRandB32()},
	}, bs)
	assert.EqualError(t, err, "pop")
}

func TestProcessMsgFailData(t *testing.T) {
	ag := newTestAggregator()
	defer ag.cleanup(t)

	ag.mdm.On("GetMessageWithDataCached", ag.ctx, mock.Anything, data.CRORequirePins).Return(nil, nil, false, fmt.Errorf("pop"))

	err := ag.processMessage(ag.ctx, &core.BatchManifest{}, &core.Pin{Masked: true, Sequence: 12345}, 10, &core.MessageManifestEntry{}, &core.BatchPersisted{}, nil)
	assert.Regexp(t, "pop", err)

}

func TestProcessMsgNoData(t *testing.T) {
	ag := newTestAggregator()
	defer ag.cleanup(t)

	ag.mdm.On("GetMessageWithDataCached", ag.ctx, mock.Anything, data.CRORequirePins).Return(nil, nil, false, nil)

	err := ag.processMessage(ag.ctx, &core.BatchManifest{}, &core.Pin{Masked: true, Sequence: 12345}, 10, &core.MessageManifestEntry{}, &core.BatchPersisted{}, nil)
	assert.NoError(t, err)

}

func TestProcessMsgFailMissingData(t *testing.T) {
	ag := newTestAggregator()
	defer ag.cleanup(t)

	ag.mdm.On("GetMessageWithDataCached", ag.ctx, mock.Anything, data.CRORequirePins).Return(&core.Message{Header: core.MessageHeader{ID: fftypes.NewUUID()}}, nil, false, nil)

	err := ag.processMessage(ag.ctx, &core.BatchManifest{}, &core.Pin{Masked: true, Sequence: 12345}, 10, &core.MessageManifestEntry{}, &core.BatchPersisted{}, nil)
	assert.NoError(t, err)

}

func TestProcessMsgFailMissingGroup(t *testing.T) {
	ag := newTestAggregator()
	defer ag.cleanup(t)

	ag.mdm.On("GetMessageWithDataCached", ag.ctx, mock.Anything, data.CRORequirePins).Return(&core.Message{Header: core.MessageHeader{ID: fftypes.NewUUID()}}, nil, true, nil)

	err := ag.processMessage(ag.ctx, &core.BatchManifest{}, &core.Pin{Masked: true, Sequence: 12345}, 10, &core.MessageManifestEntry{}, &core.BatchPersisted{}, nil)
	assert.NoError(t, err)

}

func TestProcessMsgFailBadPin(t *testing.T) {
	ag := newTestAggregator()
	defer ag.cleanup(t)

	msg := &core.Message{
		Header: core.MessageHeader{
			ID:     fftypes.NewUUID(),
			Group:  fftypes.NewRandB32(),
			Topics: core.FFStringArray{"topic1"},
		},
		Hash: fftypes.NewRandB32(),
		Pins: core.FFStringArray{"!Wrong"},
	}

	ag.mdm.On("GetMessageWithDataCached", ag.ctx, mock.Anything, data.CRORequirePins).Return(msg, nil, true, nil)

	err := ag.processMessage(ag.ctx, &core.BatchManifest{}, &core.Pin{Masked: true, Sequence: 12345}, 10, &core.MessageManifestEntry{
		MessageRef: core.MessageRef{
			ID:   msg.Header.ID,
			Hash: msg.Hash,
		},
		Topics: len(msg.Header.Topics),
	}, &core.BatchPersisted{}, newBatchState(&ag.aggregator))
	assert.NoError(t, err)

}

func TestProcessMsgFailGetNextPins(t *testing.T) {
	ag := newTestAggregator()
	defer ag.cleanup(t)

	ag.mdi.On("GetNextPinsForContext", ag.ctx, "ns1", mock.Anything).Return(nil, fmt.Errorf("pop"))

	msg := &core.Message{
		Header: core.MessageHeader{
			ID:     fftypes.NewUUID(),
			Group:  fftypes.NewRandB32(),
			Topics: core.FFStringArray{"topic1"},
		},
		Pins: core.FFStringArray{fftypes.NewRandB32().String()},
	}

	ag.mdm.On("GetMessageWithDataCached", ag.ctx, mock.Anything, data.CRORequirePins).Return(msg, nil, true, nil)

	err := ag.processMessage(ag.ctx, &core.BatchManifest{}, &core.Pin{Masked: true, Sequence: 12345}, 10, &core.MessageManifestEntry{
		MessageRef: core.MessageRef{
			ID:   msg.Header.ID,
			Hash: msg.Hash,
		},
		Topics: len(msg.Header.Topics),
	}, &core.BatchPersisted{}, newBatchState(&ag.aggregator))
	assert.EqualError(t, err, "pop")

}

func TestProcessMsgFailDispatch(t *testing.T) {
	ag := newTestAggregator()
	defer ag.cleanup(t)

	ag.mdi.On("GetPins", ag.ctx, "ns1", mock.Anything).Return([]*core.Pin{}, nil, nil)

	msg := &core.Message{
		Header: core.MessageHeader{
			ID:     fftypes.NewUUID(),
			Topics: core.FFStringArray{"topic1"},
			SignerRef: core.SignerRef{
				Key: "0x12345",
			},
		},
		Pins: core.FFStringArray{fftypes.NewRandB32().String()},
	}

	ag.mdm.On("GetMessageWithDataCached", ag.ctx, mock.Anything, data.CRORequirePublicBlobRefs).Return(msg, nil, true, nil)

	ag.mim.On("FindIdentityForVerifier", ag.ctx, mock.Anything, mock.Anything).Return(nil, fmt.Errorf("pop"))

	err := ag.processMessage(ag.ctx, &core.BatchManifest{}, &core.Pin{Sequence: 12345, Signer: "0x12345"}, 10, &core.MessageManifestEntry{
		MessageRef: core.MessageRef{
			ID:   msg.Header.ID,
			Hash: msg.Hash,
		},
		Topics: len(msg.Header.Topics),
	}, &core.BatchPersisted{}, newBatchState(&ag.aggregator))
	assert.EqualError(t, err, "pop")

}

func TestProcessMsgFailPinUpdate(t *testing.T) {
	ag := newTestAggregator()
	defer ag.cleanup(t)
	bs := newBatchState(&ag.aggregator)
	pin := fftypes.NewRandB32()
	org1 := newTestOrg("org1")

	groupID := fftypes.NewRandB32()
	msg := &core.Message{
		Header: core.MessageHeader{
			ID:        fftypes.NewUUID(),
			Group:     groupID,
			Topics:    core.FFStringArray{"topic1"},
			Namespace: "ns1",
			SignerRef: core.SignerRef{
				Author: org1.DID,
				Key:    "0x12345",
			},
		},
		Pins: core.FFStringArray{pin.String()},
	}

	ag.mim.On("FindIdentityForVerifier", ag.ctx, []core.IdentityType{core.IdentityTypeOrg, core.IdentityTypeCustom}, &core.VerifierRef{
		Type:  core.VerifierTypeEthAddress,
		Value: "0x12345",
	}).Return(org1, nil)
	ag.mdi.On("GetNextPinsForContext", ag.ctx, "ns1", mock.Anything).Return([]*core.NextPin{
		{Context: fftypes.NewRandB32(), Hash: pin, Identity: org1.DID},
	}, nil)
	ag.mdm.On("GetMessageWithDataCached", ag.ctx, mock.Anything, data.CRORequirePins).Return(msg, nil, true, nil)
	ag.mdi.On("InsertEvent", ag.ctx, mock.Anything).Return(nil)
	ag.mdi.On("UpdateNextPin", ag.ctx, "ns1", mock.Anything, mock.Anything).Return(fmt.Errorf("pop"))

	err := ag.processMessage(ag.ctx, &core.BatchManifest{
		ID: fftypes.NewUUID(),
	}, &core.Pin{Masked: true, Sequence: 12345, Signer: "0x12345"}, 10, &core.MessageManifestEntry{
		MessageRef: core.MessageRef{
			ID:   msg.Header.ID,
			Hash: msg.Hash,
		},
		Topics: len(msg.Header.Topics),
	}, &core.BatchPersisted{}, bs)
	assert.NoError(t, err)

	err = bs.RunFinalize(ag.ctx)
	assert.EqualError(t, err, "pop")

}

func TestCheckMaskedContextReadyMismatchedAuthor(t *testing.T) {
	ag := newTestAggregator()
	defer ag.cleanup(t)
	pin := fftypes.NewRandB32()

	ag.mdi.On("GetNextPinsForContext", ag.ctx, "ns1", mock.Anything).Return([]*core.NextPin{
		{Context: fftypes.NewRandB32(), Hash: pin},
	}, nil)

	bs := newBatchState(&ag.aggregator)
	_, err := bs.checkMaskedContextReady(ag.ctx, &core.Message{
		Header: core.MessageHeader{
			ID:     fftypes.NewUUID(),
			Group:  fftypes.NewRandB32(),
			Tag:    core.SystemTagDefineDatatype,
			Topics: core.FFStringArray{"topic1"},
			SignerRef: core.SignerRef{
				Author: "author1",
				Key:    "0x12345",
			},
		},
	}, nil, "topic1", 12345, fftypes.NewRandB32(), "12345")
	assert.NoError(t, err)

}

func TestAttemptContextInitGetGroupByIDFail(t *testing.T) {
	ag := newTestAggregator()
	defer ag.cleanup(t)

	signer := core.SignerRef{
		Author: "author1",
		Key:    "0x12345",
	}
	batch := &core.BatchPersisted{
		BatchHeader: core.BatchHeader{
			SignerRef: signer,
			Node:      fftypes.NewUUID(),
		},
	}
	creator := &core.Member{
		Identity: batch.Author,
		Node:     batch.Node,
	}

	ag.mpm.On("ResolveInitGroup", ag.ctx, mock.Anything, creator).Return(nil, fmt.Errorf("pop"))

	bs := newBatchState(&ag.aggregator)
	_, err := bs.attemptContextInit(ag.ctx, &core.Message{
		Header: core.MessageHeader{
			ID:        fftypes.NewUUID(),
			Group:     fftypes.NewRandB32(),
			SignerRef: signer,
		},
	}, batch, "topic1", 12345, fftypes.NewRandB32(), fftypes.NewRandB32())
	assert.EqualError(t, err, "pop")

}

func TestAttemptContextInitGroupNotFound(t *testing.T) {
	ag := newTestAggregator()
	defer ag.cleanup(t)

	signer := core.SignerRef{
		Author: "author1",
		Key:    "0x12345",
	}
	batch := &core.BatchPersisted{
		BatchHeader: core.BatchHeader{
			SignerRef: signer,
			Node:      fftypes.NewUUID(),
		},
	}
	creator := &core.Member{
		Identity: batch.Author,
		Node:     batch.Node,
	}

	ag.mpm.On("ResolveInitGroup", ag.ctx, mock.Anything, creator).Return(nil, nil)

	bs := newBatchState(&ag.aggregator)
	_, err := bs.attemptContextInit(ag.ctx, &core.Message{
		Header: core.MessageHeader{
			ID:        fftypes.NewUUID(),
			Group:     fftypes.NewRandB32(),
			SignerRef: signer,
		},
	}, batch, "topic1", 12345, fftypes.NewRandB32(), fftypes.NewRandB32())
	assert.NoError(t, err)

}

func TestAttemptContextInitAuthorMismatch(t *testing.T) {
	ag := newTestAggregator()
	defer ag.cleanup(t)

	signer := core.SignerRef{
		Author: "author1",
		Key:    "0x12345",
	}
	batch := &core.BatchPersisted{
		BatchHeader: core.BatchHeader{
			SignerRef: signer,
			Node:      fftypes.NewUUID(),
		},
	}
	creator := &core.Member{
		Identity: batch.Author,
		Node:     batch.Node,
	}

	groupID := fftypes.NewRandB32()
	initNPG := &nextPinGroupState{topic: "topic1", groupID: groupID}
	zeroHash := initNPG.calcPinHash("author2", 0)
	ag.mpm.On("ResolveInitGroup", ag.ctx, mock.Anything, creator).Return(&core.Group{
		GroupIdentity: core.GroupIdentity{
			Members: core.Members{
				{Identity: "author2"},
			},
		},
	}, nil)

	bs := newBatchState(&ag.aggregator)
	_, err := bs.attemptContextInit(ag.ctx, &core.Message{
		Header: core.MessageHeader{
			ID:        fftypes.NewUUID(),
			Group:     groupID,
			SignerRef: signer,
		},
	}, batch, "topic1", 12345, fftypes.NewRandB32(), zeroHash)
	assert.NoError(t, err)

}

func TestAttemptContextInitNoMatch(t *testing.T) {
	ag := newTestAggregator()
	defer ag.cleanup(t)

	signer := core.SignerRef{
		Author: "author1",
		Key:    "0x12345",
	}
	batch := &core.BatchPersisted{
		BatchHeader: core.BatchHeader{
			SignerRef: signer,
			Node:      fftypes.NewUUID(),
		},
	}
	creator := &core.Member{
		Identity: batch.Author,
		Node:     batch.Node,
	}

	groupID := fftypes.NewRandB32()
	ag.mpm.On("ResolveInitGroup", ag.ctx, mock.Anything, creator).Return(&core.Group{
		GroupIdentity: core.GroupIdentity{
			Members: core.Members{
				{Identity: "author2"},
			},
		},
	}, nil)

	bs := newBatchState(&ag.aggregator)
	_, err := bs.attemptContextInit(ag.ctx, &core.Message{
		Header: core.MessageHeader{
			ID:        fftypes.NewUUID(),
			Group:     groupID,
			SignerRef: signer,
		},
	}, batch, "topic1", 12345, fftypes.NewRandB32(), fftypes.NewRandB32())
	assert.NoError(t, err)

}

func TestAttemptContextInitGetPinsFail(t *testing.T) {
	ag := newTestAggregator()
	defer ag.cleanup(t)

	signer := core.SignerRef{
		Author: "author1",
		Key:    "0x12345",
	}
	batch := &core.BatchPersisted{
		BatchHeader: core.BatchHeader{
			SignerRef: signer,
			Node:      fftypes.NewUUID(),
		},
	}
	creator := &core.Member{
		Identity: batch.Author,
		Node:     batch.Node,
	}

	groupID := fftypes.NewRandB32()
	initNPG := &nextPinGroupState{topic: "topic1", groupID: groupID}
	zeroHash := initNPG.calcPinHash("author1", 0)
	ag.mpm.On("ResolveInitGroup", ag.ctx, mock.Anything, creator).Return(&core.Group{
		GroupIdentity: core.GroupIdentity{
			Members: core.Members{
				{Identity: "author1"},
			},
		},
	}, nil)
	ag.mdi.On("GetPins", ag.ctx, "ns1", mock.Anything).Return(nil, nil, fmt.Errorf("pop"))

	bs := newBatchState(&ag.aggregator)
	_, err := bs.attemptContextInit(ag.ctx, &core.Message{
		Header: core.MessageHeader{
			ID:        fftypes.NewUUID(),
			Group:     groupID,
			SignerRef: signer,
		},
	}, batch, "topic1", 12345, fftypes.NewRandB32(), zeroHash)
	assert.EqualError(t, err, "pop")

}

func TestAttemptContextInitGetPinsBlocked(t *testing.T) {
	ag := newTestAggregator()
	defer ag.cleanup(t)

	signer := core.SignerRef{
		Author: "author1",
		Key:    "0x12345",
	}
	batch := &core.BatchPersisted{
		BatchHeader: core.BatchHeader{
			SignerRef: signer,
			Node:      fftypes.NewUUID(),
		},
	}
	creator := &core.Member{
		Identity: batch.Author,
		Node:     batch.Node,
	}

	groupID := fftypes.NewRandB32()
	initNPG := &nextPinGroupState{topic: "topic1", groupID: groupID}
	zeroHash := initNPG.calcPinHash("author1", 0)
	ag.mpm.On("ResolveInitGroup", ag.ctx, mock.Anything, creator).Return(&core.Group{
		GroupIdentity: core.GroupIdentity{
			Members: core.Members{
				{Identity: "author1"},
			},
		},
	}, nil)
	ag.mdi.On("GetPins", ag.ctx, "ns1", mock.Anything).Return([]*core.Pin{
		{Sequence: 12345},
	}, nil, nil)

	bs := newBatchState(&ag.aggregator)
	np, err := bs.attemptContextInit(ag.ctx, &core.Message{
		Header: core.MessageHeader{
			ID:        fftypes.NewUUID(),
			Group:     groupID,
			SignerRef: signer,
		},
	}, batch, "topic1", 12345, fftypes.NewRandB32(), zeroHash)
	assert.NoError(t, err)
	assert.Nil(t, np)

}

func TestAttemptContextInitInsertPinsFail(t *testing.T) {
	ag := newTestAggregator()
	defer ag.cleanup(t)

	signer := core.SignerRef{
		Author: "author1",
		Key:    "0x12345",
	}
	batch := &core.BatchPersisted{
		BatchHeader: core.BatchHeader{
			SignerRef: signer,
			Node:      fftypes.NewUUID(),
		},
	}
	creator := &core.Member{
		Identity: batch.Author,
		Node:     batch.Node,
	}

	groupID := fftypes.NewRandB32()
	initNPG := &nextPinGroupState{topic: "topic1", groupID: groupID}
	zeroHash := initNPG.calcPinHash("author1", 0)
	ag.mpm.On("ResolveInitGroup", ag.ctx, mock.Anything, creator).Return(&core.Group{
		GroupIdentity: core.GroupIdentity{
			Members: core.Members{
				{Identity: "author1"},
			},
		},
	}, nil)
	ag.mdi.On("GetPins", ag.ctx, "ns1", mock.Anything).Return([]*core.Pin{}, nil, nil)
	ag.mdi.On("InsertNextPin", ag.ctx, mock.Anything).Return(fmt.Errorf("pop"))

	bs := newBatchState(&ag.aggregator)
	np, err := bs.attemptContextInit(ag.ctx, &core.Message{
		Header: core.MessageHeader{
			ID:        fftypes.NewUUID(),
			Group:     groupID,
			SignerRef: signer,
		},
	}, batch, "topic1", 12345, fftypes.NewRandB32(), zeroHash)
	assert.NoError(t, err)
	assert.NotNil(t, np)
	err = bs.RunFinalize(ag.ctx)
	assert.EqualError(t, err, "pop")

}

func TestAttemptMessageDispatchFailValidateData(t *testing.T) {
	ag := newTestAggregator()
	defer ag.cleanup(t)

	org1 := newTestOrg("org1")
	ag.mim.On("FindIdentityForVerifier", ag.ctx, mock.Anything, mock.Anything).Return(org1, nil)
	ag.mdm.On("ValidateAll", ag.ctx, mock.Anything).Return(false, fmt.Errorf("pop"))

	_, _, err := ag.attemptMessageDispatch(ag.ctx, &core.Message{
		Header: core.MessageHeader{ID: fftypes.NewUUID(), SignerRef: core.SignerRef{Key: "0x12345", Author: org1.DID}},
		Data: core.DataRefs{
			{ID: fftypes.NewUUID()},
		},
	}, core.DataArray{}, nil, &batchState{}, &core.Pin{Signer: "0x12345"})
	assert.EqualError(t, err, "pop")

}

func TestAttemptMessageDispatchBadSigner(t *testing.T) {
	ag := newTestAggregator()
	defer ag.cleanup(t)
	bs := newBatchState(&ag.aggregator)

	blobHash := fftypes.NewRandB32()

	org1 := newTestOrg("org1")

	ag.mdi.On("InsertEvent", ag.ctx, mock.MatchedBy(func(ev *core.Event) bool {
		return ev.Type == core.EventTypeMessageRejected
	})).Return(nil)

	_, dispatched, err := ag.attemptMessageDispatch(ag.ctx, &core.Message{
		Header: core.MessageHeader{
			ID:        fftypes.NewUUID(),
			SignerRef: core.SignerRef{Key: "0x12345", Author: org1.DID},
			Topics:    []string{"topic1"},
		},
	}, core.DataArray{
		{ID: fftypes.NewUUID(), Hash: fftypes.NewRandB32(), Blob: &core.BlobRef{
			Hash:   blobHash,
			Public: "public-ref",
		}},
	}, nil, bs, &core.Pin{Signer: ""})
	assert.NoError(t, err)
	assert.True(t, dispatched)

	err = bs.RunFinalize(ag.ctx)
	assert.NoError(t, err)

}

func TestAttemptMessageDispatchMissingBlobs(t *testing.T) {
	ag := newTestAggregator()
	defer ag.cleanup(t)

	blobHash := fftypes.NewRandB32()

	org1 := newTestOrg("org1")
	ag.mim.On("FindIdentityForVerifier", ag.ctx, mock.Anything, mock.Anything).Return(org1, nil)

	ag.mdi.On("GetBlobMatchingHash", ag.ctx, blobHash).Return(nil, nil)

	_, dispatched, err := ag.attemptMessageDispatch(ag.ctx, &core.Message{
		Header: core.MessageHeader{ID: fftypes.NewUUID(), SignerRef: core.SignerRef{Key: "0x12345", Author: org1.DID}},
	}, core.DataArray{
		{ID: fftypes.NewUUID(), Hash: fftypes.NewRandB32(), Blob: &core.BlobRef{
			Hash:   blobHash,
			Public: "public-ref",
		}},
	}, nil, &batchState{}, &core.Pin{Signer: "0x12345"})
	assert.NoError(t, err)
	assert.False(t, dispatched)

}

func TestAttemptMessageDispatchMissingTransfers(t *testing.T) {
	ag := newTestAggregator()
	defer ag.cleanup(t)

	org1 := newTestOrg("org1")
	ag.mim.On("FindIdentityForVerifier", ag.ctx, mock.Anything, mock.Anything).Return(org1, nil)
	ag.mdi.On("GetTokenTransfers", ag.ctx, "ns1", mock.Anything).Return([]*core.TokenTransfer{}, nil, nil)

	msg := &core.Message{
		Header: core.MessageHeader{
			ID:   fftypes.NewUUID(),
			Type: core.MessageTypeTransferBroadcast,
			SignerRef: core.SignerRef{
				Author: org1.DID,
				Key:    "0x12345",
			},
		},
	}
	msg.Hash = msg.Header.Hash()
	_, dispatched, err := ag.attemptMessageDispatch(ag.ctx, msg, core.DataArray{}, nil, &batchState{}, &core.Pin{Signer: "0x12345"})
	assert.NoError(t, err)
	assert.False(t, dispatched)

}

func TestAttemptMessageDispatchGetTransfersFail(t *testing.T) {
	ag := newTestAggregator()
	defer ag.cleanup(t)

	org1 := newTestOrg("org1")
	ag.mim.On("FindIdentityForVerifier", ag.ctx, mock.Anything, mock.Anything).Return(org1, nil)

	ag.mdi.On("GetTokenTransfers", ag.ctx, "ns1", mock.Anything).Return(nil, nil, fmt.Errorf("pop"))

	msg := &core.Message{
		Header: core.MessageHeader{
			ID:        fftypes.NewUUID(),
			Type:      core.MessageTypeTransferBroadcast,
			SignerRef: core.SignerRef{Key: "0x12345", Author: org1.DID},
		},
	}
	msg.Hash = msg.Header.Hash()
	_, dispatched, err := ag.attemptMessageDispatch(ag.ctx, msg, core.DataArray{}, nil, &batchState{}, &core.Pin{Signer: "0x12345"})
	assert.EqualError(t, err, "pop")
	assert.False(t, dispatched)

}

func TestAttemptMessageDispatchTransferMismatch(t *testing.T) {
	ag := newTestAggregator()
	defer ag.cleanup(t)

	org1 := newTestOrg("org1")

	msg := &core.Message{
		Header: core.MessageHeader{
			ID:        fftypes.NewUUID(),
			Type:      core.MessageTypeTransferBroadcast,
			SignerRef: core.SignerRef{Key: "0x12345", Author: org1.DID},
		},
	}
	msg.Hash = msg.Header.Hash()

	transfers := []*core.TokenTransfer{{
		Message:     msg.Header.ID,
		MessageHash: fftypes.NewRandB32(),
	}}

	ag.mim.On("FindIdentityForVerifier", ag.ctx, mock.Anything, mock.Anything).Return(org1, nil)

	ag.mdi.On("GetTokenTransfers", ag.ctx, "ns1", mock.Anything).Return(transfers, nil, nil)

	_, dispatched, err := ag.attemptMessageDispatch(ag.ctx, msg, core.DataArray{}, nil, &batchState{}, &core.Pin{Signer: "0x12345"})
	assert.NoError(t, err)
	assert.False(t, dispatched)

}

func TestDefinitionBroadcastActionRejectCustomCorrelator(t *testing.T) {
	ag := newTestAggregator()
	defer ag.cleanup(t)
	bs := newBatchState(&ag.aggregator)

	org1 := newTestOrg("org1")

	ag.mim.On("FindIdentityForVerifier", ag.ctx, mock.Anything, mock.Anything).Return(org1, nil)

	customCorrelator := fftypes.NewUUID()
	ag.mdh.On("HandleDefinitionBroadcast", mock.Anything, mock.Anything, mock.Anything, mock.Anything, mock.Anything).
		Return(definitions.HandlerResult{Action: definitions.ActionReject, CustomCorrelator: customCorrelator}, nil)

	ag.mdi.On("InsertEvent", ag.ctx, mock.MatchedBy(func(event *core.Event) bool {
		return event.Correlator.Equals(customCorrelator)
	})).Return(nil)

	_, _, err := ag.attemptMessageDispatch(ag.ctx, &core.Message{
		Header: core.MessageHeader{
			Type:      core.MessageTypeDefinition,
			ID:        fftypes.NewUUID(),
			Namespace: "any",
			SignerRef: core.SignerRef{Key: "0x12345", Author: org1.DID},
			Tag:       core.SystemTagDefineDatatype,
			Topics:    core.FFStringArray{"topic1"},
		},
		Data: core.DataRefs{
			{ID: fftypes.NewUUID()},
		},
	}, core.DataArray{}, nil, bs, &core.Pin{Signer: "0x12345"})
	assert.NoError(t, err)
	err = bs.RunFinalize(ag.ctx)
	assert.NoError(t, err)
}

func TestDefinitionBroadcastInvalidSigner(t *testing.T) {
	ag := newTestAggregator()
	defer ag.cleanup(t)
	bs := newBatchState(&ag.aggregator)

	org1 := newTestOrg("org1")

	ag.mim.On("FindIdentityForVerifier", ag.ctx, mock.Anything, mock.Anything).Return(nil, nil)

	_, _, err := ag.attemptMessageDispatch(ag.ctx, &core.Message{
		Header: core.MessageHeader{
			Type:      core.MessageTypeDefinition,
			ID:        fftypes.NewUUID(),
			Namespace: "any",
			SignerRef: core.SignerRef{Key: "0x12345", Author: org1.DID},
		},
		Data: core.DataRefs{
			{ID: fftypes.NewUUID()},
		},
	}, core.DataArray{}, nil, bs, &core.Pin{Signer: "0x12345"})
	assert.NoError(t, err)
}

func TestDispatchBroadcastQueuesLaterDispatch(t *testing.T) {
	ag := newTestAggregator()
	defer ag.cleanup(t)
	bs := newBatchState(&ag.aggregator)

	msg1, msg2, org1, manifest := newTestManifest(core.MessageTypeDefinition, nil)

	ag.mim.On("FindIdentityForVerifier", ag.ctx, mock.Anything, mock.Anything).Return(org1, nil)

	data1 := core.DataArray{}
	data2 := core.DataArray{}
	ag.mdm.On("GetMessageWithDataCached", ag.ctx, msg1.Header.ID, data.CRORequirePublicBlobRefs).Return(msg1, data1, true, nil).Once()
	ag.mdm.On("GetMessageWithDataCached", ag.ctx, msg2.Header.ID, data.CRORequirePublicBlobRefs).Return(msg2, data2, true, nil).Once()

	ag.mdi.On("GetPins", ag.ctx, "ns1", mock.Anything).Return([]*core.Pin{}, nil, nil)

	result1 := definitions.HandlerResult{Action: definitions.ActionConfirm}
	ag.mdh.On("HandleDefinitionBroadcast", ag.ctx, mock.Anything, msg1, data1, manifest.TX.ID).Return(result1, nil).Once()
	result2 := definitions.HandlerResult{Action: definitions.ActionWait}
	ag.mdh.On("HandleDefinitionBroadcast", ag.ctx, mock.Anything, msg2, data2, manifest.TX.ID).Return(result2, nil).Once()

	// First message should dispatch
	pin1 := &core.Pin{Sequence: 12345, Signer: msg1.Header.Key}
	err := ag.processMessage(ag.ctx, manifest, pin1, 0, manifest.Messages[0], &core.BatchPersisted{}, bs)
	assert.NoError(t, err)

	// Second message should block
	pin2 := &core.Pin{Sequence: 12346, Signer: msg2.Header.Key}
	err = ag.processMessage(ag.ctx, manifest, pin2, 0, manifest.Messages[1], &core.BatchPersisted{}, bs)
	assert.NoError(t, err)

	assert.Len(t, bs.dispatchedMessages, 1)
	assert.Equal(t, msg1.Header.ID, bs.dispatchedMessages[0].msgID)

	msgContext := broadcastContext(msg2.Header.Topics[0])
	assert.Equal(t, pin2.Sequence, bs.unmaskedContexts[*msgContext].blockedBy)

}

func TestDispatchPrivateQueuesLaterDispatch(t *testing.T) {
	ag := newTestAggregator()
	defer ag.cleanup(t)
	bs := newBatchState(&ag.aggregator)

	groupID := fftypes.NewRandB32()
	msg1, msg2, org1, manifest := newTestManifest(core.MessageTypePrivate, groupID)

	ag.mim.On("FindIdentityForVerifier", ag.ctx, mock.Anything, mock.Anything).Return(org1, nil)

	data1 := core.DataArray{}
	data2 := core.DataArray{{Blob: &core.BlobRef{Hash: fftypes.NewRandB32()}}}
	ag.mdm.On("GetMessageWithDataCached", ag.ctx, msg1.Header.ID, data.CRORequirePins).Return(msg1, data1, true, nil).Once()
	ag.mdm.On("ValidateAll", ag.ctx, data1).Return(true, nil)
	ag.mdm.On("GetMessageWithDataCached", ag.ctx, msg2.Header.ID, data.CRORequirePins).Return(msg2, data2, true, nil).Once()

	initNPG := &nextPinGroupState{topic: "topic1", groupID: groupID}
	member1NonceOne := initNPG.calcPinHash("did:firefly:org/org1", 1)
	member1NonceTwo := initNPG.calcPinHash("did:firefly:org/org1", 2)
	context := broadcastContext("topic1")

	ag.mdi.On("GetNextPinsForContext", ag.ctx, "ns1", mock.Anything).Return([]*core.NextPin{
		{Context: context, Nonce: 1 /* match member1NonceOne */, Identity: org1.DID, Hash: member1NonceOne},
	}, nil).Once()
	ag.mdi.On("GetBlobMatchingHash", ag.ctx, data2[0].Blob.Hash).Return(nil, nil)

	msg1.Pins = core.FFStringArray{member1NonceOne.String()}
	msg2.Pins = core.FFStringArray{member1NonceTwo.String()}

	// First message should dispatch
	pin1 := &core.Pin{Masked: true, Sequence: 12345, Signer: msg1.Header.Key}
	err := ag.processMessage(ag.ctx, manifest, pin1, 0, manifest.Messages[0], &core.BatchPersisted{}, bs)
	assert.NoError(t, err)

	// Second message should block
	pin2 := &core.Pin{Masked: true, Sequence: 12346, Signer: msg2.Header.Key}
	err = ag.processMessage(ag.ctx, manifest, pin2, 0, manifest.Messages[1], &core.BatchPersisted{}, bs)
	assert.NoError(t, err)

	assert.Len(t, bs.dispatchedMessages, 1)
	assert.Equal(t, msg1.Header.ID, bs.dispatchedMessages[0].msgID)

}

func TestDispatchPrivateNextPinIncremented(t *testing.T) {
	ag := newTestAggregator()
	defer ag.cleanup(t)
	bs := newBatchState(&ag.aggregator)

	groupID := fftypes.NewRandB32()
	msg1, msg2, org1, manifest := newTestManifest(core.MessageTypePrivate, groupID)

	ag.mim.On("FindIdentityForVerifier", ag.ctx, mock.Anything, mock.Anything).Return(org1, nil)

	ag.mdm.On("GetMessageWithDataCached", ag.ctx, msg1.Header.ID, data.CRORequirePins).Return(msg1, core.DataArray{}, true, nil).Once()
	ag.mdm.On("GetMessageWithDataCached", ag.ctx, msg2.Header.ID, data.CRORequirePins).Return(msg2, core.DataArray{}, true, nil).Once()
	ag.mdm.On("ValidateAll", ag.ctx, mock.Anything).Return(true, nil)

	initNPG := &nextPinGroupState{topic: "topic1", groupID: groupID}
	member1NonceOne := initNPG.calcPinHash(org1.DID, 1)
	member1NonceTwo := initNPG.calcPinHash(org1.DID, 2)
	context := broadcastContext("topic1")

	ag.mdi.On("GetNextPinsForContext", ag.ctx, "ns1", mock.Anything).Return([]*core.NextPin{
		{Context: context, Nonce: 1 /* match member1NonceOne */, Identity: org1.DID, Hash: member1NonceOne},
	}, nil)

	msg1.Pins = core.FFStringArray{member1NonceOne.String()}
	msg2.Pins = core.FFStringArray{member1NonceTwo.String()}

	// First message should dispatch
	err := ag.processMessage(ag.ctx, manifest, &core.Pin{Masked: true, Sequence: 12345, Signer: "0x12345"}, 0, manifest.Messages[0], &core.BatchPersisted{}, bs)
	assert.NoError(t, err)

	// Second message should dispatch too (Twice on GetMessageData)
	err = ag.processMessage(ag.ctx, manifest, &core.Pin{Masked: true, Sequence: 12346, Signer: "0x12345"}, 0, manifest.Messages[1], &core.BatchPersisted{}, bs)
	assert.NoError(t, err)

}

func TestDefinitionBroadcastActionRetry(t *testing.T) {
	ag := newTestAggregator()
	defer ag.cleanup(t)

	msg1, _, org1, _ := newTestManifest(core.MessageTypeDefinition, nil)

	ag.mim.On("FindIdentityForVerifier", ag.ctx, mock.Anything, mock.Anything).Return(org1, nil)

	ag.mdh.On("HandleDefinitionBroadcast", mock.Anything, mock.Anything, mock.Anything, mock.Anything, mock.Anything).
		Return(definitions.HandlerResult{Action: definitions.ActionRetry}, fmt.Errorf("pop"))

	_, _, err := ag.attemptMessageDispatch(ag.ctx, msg1, nil, nil, &batchState{}, &core.Pin{Signer: "0x12345"})
	assert.EqualError(t, err, "pop")

}

func TestDefinitionBroadcastRejectSignerLookupFail(t *testing.T) {
	ag := newTestAggregator()
	defer ag.cleanup(t)

	msg1, _, _, _ := newTestManifest(core.MessageTypeDefinition, nil)

	ag.mim.On("FindIdentityForVerifier", ag.ctx, mock.Anything, mock.Anything).Return(nil, fmt.Errorf("pop"))

	_, valid, err := ag.attemptMessageDispatch(ag.ctx, msg1, nil, nil, &batchState{}, &core.Pin{Signer: "0x12345"})
	assert.Regexp(t, "pop", err)
	assert.False(t, valid)

}

func TestDefinitionBroadcastRejectSignerLookupWrongOrg(t *testing.T) {
	ag := newTestAggregator()
	defer ag.cleanup(t)
	bs := newBatchState(&ag.aggregator)

	msg1, _, _, _ := newTestManifest(core.MessageTypeDefinition, nil)

	ag.mim.On("FindIdentityForVerifier", ag.ctx, mock.Anything, mock.Anything).Return(newTestOrg("org2"), nil)

	ag.mdi.On("InsertEvent", ag.ctx, mock.MatchedBy(func(ev *core.Event) bool {
		return ev.Type == core.EventTypeMessageRejected
	})).Return(nil)

	_, valid, err := ag.attemptMessageDispatch(ag.ctx, msg1, nil, nil, bs, &core.Pin{Signer: "0x12345"})
	assert.NoError(t, err)
	assert.True(t, valid)

	err = bs.RunFinalize(ag.ctx)
	assert.NoError(t, err)

}

func TestDefinitionBroadcastParkUnregisteredSignerIdentityClaim(t *testing.T) {
	ag := newTestAggregator()
	defer ag.cleanup(t)

	msg1, _, _, _ := newTestManifest(core.MessageTypeDefinition, nil)
	msg1.Header.Tag = core.SystemTagIdentityClaim

	ag.mim.On("FindIdentityForVerifier", ag.ctx, mock.Anything, mock.Anything).Return(nil, nil)

	ag.mdh.On("HandleDefinitionBroadcast", mock.Anything, mock.Anything, mock.Anything, mock.Anything, mock.Anything).Return(definitions.HandlerResult{Action: definitions.ActionWait}, nil)

	newState, valid, err := ag.attemptMessageDispatch(ag.ctx, msg1, nil, nil, &batchState{}, &core.Pin{Signer: "0x12345"})
	assert.NoError(t, err)
	assert.False(t, valid)
	assert.Empty(t, newState)

}

func TestDefinitionBroadcastRootUnregistered(t *testing.T) {
	ag := newTestAggregator()
	defer ag.cleanup(t)
	bs := newBatchState(&ag.aggregator)

	msg1, _, _, _ := newTestManifest(core.MessageTypeDefinition, nil)

	ag.mim.On("FindIdentityForVerifier", ag.ctx, mock.Anything, mock.Anything).Return(nil, nil)

	ag.mdi.On("InsertEvent", ag.ctx, mock.MatchedBy(func(ev *core.Event) bool {
		return ev.Type == core.EventTypeMessageRejected
	})).Return(nil)

	_, valid, err := ag.attemptMessageDispatch(ag.ctx, msg1, nil, nil, bs, &core.Pin{Signer: "0x12345"})
	assert.NoError(t, err)
	assert.True(t, valid)

	err = bs.RunFinalize(ag.ctx)
	assert.NoError(t, err)

}

func TestDefinitionBroadcastActionWait(t *testing.T) {
	ag := newTestAggregator()
	defer ag.cleanup(t)

	msg1, _, org1, _ := newTestManifest(core.MessageTypeDefinition, nil)

	ag.mim.On("FindIdentityForVerifier", ag.ctx, mock.Anything, mock.Anything).Return(org1, nil)

	ag.mdh.On("HandleDefinitionBroadcast", mock.Anything, mock.Anything, mock.Anything, mock.Anything, mock.Anything).Return(definitions.HandlerResult{Action: definitions.ActionWait}, nil)

	_, _, err := ag.attemptMessageDispatch(ag.ctx, msg1, nil, nil, &batchState{}, &core.Pin{Signer: "0x12345"})
	assert.NoError(t, err)

}

func TestAttemptMessageDispatchEventFail(t *testing.T) {
	ag := newTestAggregator()
	defer ag.cleanup(t)
	bs := newBatchState(&ag.aggregator)
	msg1, _, org1, _ := newTestManifest(core.MessageTypeBroadcast, nil)

	ag.mim.On("FindIdentityForVerifier", ag.ctx, mock.Anything, mock.Anything).Return(org1, nil)
	ag.mdm.On("ValidateAll", ag.ctx, mock.Anything).Return(true, nil)
	ag.mdi.On("InsertEvent", ag.ctx, mock.Anything).Return(fmt.Errorf("pop"))

	_, _, err := ag.attemptMessageDispatch(ag.ctx, msg1, core.DataArray{
		&core.Data{ID: msg1.Data[0].ID},
	}, nil, bs, &core.Pin{Signer: "0x12345"})
	assert.NoError(t, err)

	err = bs.RunFinalize(ag.ctx)
	assert.EqualError(t, err, "pop")

}

func TestAttemptMessageDispatchGroupInit(t *testing.T) {
	ag := newTestAggregator()
	defer ag.cleanup(t)
	bs := newBatchState(&ag.aggregator)
	org1 := newTestOrg("org1")

	ag.mim.On("FindIdentityForVerifier", ag.ctx, mock.Anything, mock.Anything).Return(org1, nil)

	_, _, err := ag.attemptMessageDispatch(ag.ctx, &core.Message{
		Header: core.MessageHeader{
			ID:        fftypes.NewUUID(),
			Type:      core.MessageTypeGroupInit,
			SignerRef: core.SignerRef{Key: "0x12345", Author: org1.DID},
		},
	}, nil, nil, bs, &core.Pin{Signer: "0x12345"})
	assert.NoError(t, err)

}

func TestRewindOffchainBatchesNoBatches(t *testing.T) {
	ag := newTestAggregator()
	defer ag.cleanup(t)

	rewind, offset := ag.rewindOffchainBatches()
	assert.False(t, rewind)
	assert.Equal(t, int64(0), offset)
}

func TestRewindOffchainBatchesBatchesNoRewind(t *testing.T) {
	config.Set(coreconfig.EventAggregatorBatchSize, 10)

	ag := newTestAggregator()
	defer ag.cleanup(t)

	rewind, offset := ag.rewindOffchainBatches()
	assert.False(t, rewind)
	assert.Equal(t, int64(0), offset)
}

func TestRewindOffchainBatchesAndTXRewind(t *testing.T) {
	config.Set(coreconfig.EventAggregatorBatchSize, 10)

	ag := newTestAggregator()
	defer ag.cleanup(t)

	batchID := fftypes.NewUUID()
	ag.rewinder.readyRewinds = map[fftypes.UUID]bool{
		*batchID: true,
	}

	mockRunAsGroupPassthrough(ag.mdi)
	ag.mdi.On("GetPins", ag.ctx, "ns1", mock.Anything).Return([]*core.Pin{
		{Sequence: 12345, Batch: fftypes.NewUUID()},
	}, nil, nil)

	rewind, offset := ag.rewindOffchainBatches()
	assert.True(t, rewind)
	assert.Equal(t, int64(12344) /* one before the batch */, offset)

}

func TestRewindOffchainBatchesError(t *testing.T) {
	config.Set(coreconfig.EventAggregatorBatchSize, 10)

	ag := newTestAggregator()
	defer ag.cleanup(t)
	ag.cancel()

	batchID := fftypes.NewUUID()
	ag.rewinder.readyRewinds = map[fftypes.UUID]bool{
		*batchID: true,
	}

	mockRunAsGroupPassthrough(ag.mdi)
	ag.mdi.On("GetPins", ag.ctx, "ns1", mock.Anything).Return([]*core.Pin{
		{Sequence: 12345, Batch: fftypes.NewUUID()},
	}, nil, fmt.Errorf("pop"))

	// We will return 0, as context ended so retry will exit after error
	rewind, offset := ag.rewindOffchainBatches()
	assert.False(t, rewind)
	assert.Equal(t, int64(0), offset)

}

func TestResolveBlobsNoop(t *testing.T) {
	ag := newTestAggregator()
	defer ag.cleanup(t)

	resolved, err := ag.resolveBlobs(ag.ctx, core.DataArray{
		{ID: fftypes.NewUUID(), Blob: &core.BlobRef{}},
	})

	assert.NoError(t, err)
	assert.True(t, resolved)
}

func TestResolveBlobsErrorGettingHash(t *testing.T) {
	ag := newTestAggregator()
	defer ag.cleanup(t)

	ag.mdi.On("GetBlobMatchingHash", ag.ctx, mock.Anything).Return(nil, fmt.Errorf("pop"))

	resolved, err := ag.resolveBlobs(ag.ctx, core.DataArray{
		{ID: fftypes.NewUUID(), Blob: &core.BlobRef{
			Hash: fftypes.NewRandB32(),
		}},
	})

	assert.EqualError(t, err, "pop")
	assert.False(t, resolved)
}

func TestResolveBlobsNotFoundPrivate(t *testing.T) {
	ag := newTestAggregator()
	defer ag.cleanup(t)

	ag.mdi.On("GetBlobMatchingHash", ag.ctx, mock.Anything).Return(nil, nil)

	resolved, err := ag.resolveBlobs(ag.ctx, core.DataArray{
		{ID: fftypes.NewUUID(), Blob: &core.BlobRef{
			Hash: fftypes.NewRandB32(),
		}},
	})

	assert.NoError(t, err)
	assert.False(t, resolved)
}

func TestResolveBlobsFoundPrivate(t *testing.T) {
	ag := newTestAggregator()
	defer ag.cleanup(t)

	ag.mdi.On("GetBlobMatchingHash", ag.ctx, mock.Anything).Return(&core.Blob{}, nil)

	resolved, err := ag.resolveBlobs(ag.ctx, core.DataArray{
		{ID: fftypes.NewUUID(), Blob: &core.BlobRef{
			Hash: fftypes.NewRandB32(),
		}},
	})

	assert.NoError(t, err)
	assert.True(t, resolved)
}

func TestBatchActions(t *testing.T) {
	prefinalizeCalled := false
	finalizeCalled := false

	ag := newTestAggregator()
	defer ag.cleanup(t)
	bs := newBatchState(&ag.aggregator)

	bs.AddPreFinalize(func(ctx context.Context) error {
		prefinalizeCalled = true
		return nil
	})
	bs.AddFinalize(func(ctx context.Context) error {
		finalizeCalled = true
		return nil
	})

	err := bs.RunPreFinalize(context.Background())
	assert.NoError(t, err)
	assert.True(t, prefinalizeCalled)

	err = bs.RunFinalize(context.Background())
	assert.NoError(t, err)
	assert.True(t, finalizeCalled)
}

func TestBatchActionsError(t *testing.T) {
	ag := newTestAggregator()
	defer ag.cleanup(t)
	bs := newBatchState(&ag.aggregator)

	bs.AddPreFinalize(func(ctx context.Context) error {
		return fmt.Errorf("pop")
	})
	bs.AddFinalize(func(ctx context.Context) error {
		return fmt.Errorf("pop")
	})

	err := bs.RunPreFinalize(context.Background())
	assert.EqualError(t, err, "pop")

	err = bs.RunFinalize(context.Background())
	assert.EqualError(t, err, "pop")
}

func TestProcessWithBatchActionsPreFinalizeError(t *testing.T) {
	ag := newTestAggregator()
	defer ag.cleanup(t)

	rag := ag.mdi.On("RunAsGroup", mock.Anything, mock.Anything).Maybe()
	rag.RunFn = func(a mock.Arguments) {
		rag.ReturnArguments = mock.Arguments{a[1].(func(context.Context) error)(a[0].(context.Context))}
	}

	err := ag.processWithBatchState(func(ctx context.Context, actions *batchState) error {
		actions.AddPreFinalize(func(ctx context.Context) error { return fmt.Errorf("pop") })
		return nil
	})
	assert.EqualError(t, err, "pop")
}

func TestProcessWithBatchActionsSuccess(t *testing.T) {
	ag := newTestAggregator()
	defer ag.cleanup(t)

	rag := ag.mdi.On("RunAsGroup", mock.Anything, mock.Anything).Maybe()
	rag.RunFn = func(a mock.Arguments) {
		rag.ReturnArguments = mock.Arguments{a[1].(func(context.Context) error)(a[0].(context.Context))}
	}

	err := ag.processWithBatchState(func(ctx context.Context, actions *batchState) error {
		actions.AddPreFinalize(func(ctx context.Context) error { return nil })
		actions.AddFinalize(func(ctx context.Context) error { return nil })
		return nil
	})
	assert.NoError(t, err)
}

func TestProcessWithBatchRewindsSuccess(t *testing.T) {
	ag := newTestAggregator()
	defer ag.cleanup(t)

	rag := ag.mdi.On("RunAsGroup", mock.Anything, mock.Anything).Maybe()
	rag.RunFn = func(a mock.Arguments) {
		rag.ReturnArguments = mock.Arguments{a[1].(func(context.Context) error)(a[0].(context.Context))}
	}

	err := ag.processWithBatchState(func(ctx context.Context, actions *batchState) error {
		actions.AddConfirmedDIDClaim("did:firefly:org/test")
		return nil
	})
	assert.NoError(t, err)
}

func TestProcessWithBatchActionsFail(t *testing.T) {
	ag := newTestAggregator()
	defer ag.cleanup(t)

	rag := ag.mdi.On("RunAsGroup", mock.Anything, mock.Anything).Once()
	rag.RunFn = func(a mock.Arguments) {
		rag.ReturnArguments = mock.Arguments{a[1].(func(context.Context) error)(a[0].(context.Context))}
	}
	ag.mdi.On("RunAsGroup", mock.Anything, mock.Anything).Return(fmt.Errorf("pop"))

	err := ag.processWithBatchState(func(ctx context.Context, actions *batchState) error {
		actions.AddPreFinalize(func(ctx context.Context) error { return nil })
		return nil
	})
	assert.EqualError(t, err, "pop")
}

func TestExtractManifestFail(t *testing.T) {
	ag := newTestAggregator()
	defer ag.cleanup(t)

	manifest := ag.extractManifest(ag.ctx, &core.BatchPersisted{
		Manifest: fftypes.JSONAnyPtr("!wrong"),
	})

	assert.Nil(t, manifest)
}

func TestExtractManifestBadVersion(t *testing.T) {
	ag := newTestAggregator()
	defer ag.cleanup(t)

	manifest := ag.extractManifest(ag.ctx, &core.BatchPersisted{
		Manifest: fftypes.JSONAnyPtr(`{"version":999}`),
	})

	assert.Nil(t, manifest)
}

func TestMigrateManifestFail(t *testing.T) {
	ag := newTestAggregator()
	defer ag.cleanup(t)

	manifest := ag.migrateManifest(ag.ctx, &core.BatchPersisted{
		Manifest: fftypes.JSONAnyPtr("!wrong"),
	})

	assert.Nil(t, manifest)
}

func TestBatchCaching(t *testing.T) {
	ag := newTestAggregator()
	defer ag.cleanup(t)

	data := &core.Data{ID: fftypes.NewUUID(), Value: fftypes.JSONAnyPtr(`"test"`)}
	batch := sampleBatch(t, core.BatchTypeBroadcast, core.TransactionTypeBatchPin, core.DataArray{data})
	persisted, expectedManifest := batch.Confirmed()

	pin := &core.Pin{
		Batch:     batch.ID,
		BatchHash: batch.Hash,
	}

	ag.mdi.On("GetBatchByID", ag.ctx, "ns1", batch.ID).Return(persisted, nil).Once() // to prove caching

	batchRetrieved, manifest, err := ag.GetBatchForPin(ag.ctx, pin)
	assert.NoError(t, err)
	assert.Equal(t, persisted, batchRetrieved)
	assert.Equal(t, expectedManifest, manifest)

	batchRetrieved, manifest, err = ag.GetBatchForPin(ag.ctx, pin)
	assert.NoError(t, err)
	assert.Equal(t, persisted, batchRetrieved)
	assert.Equal(t, expectedManifest, manifest)

}

func TestGetBatchForPinHashMismatch(t *testing.T) {
	ag := newTestAggregator()
	defer ag.cleanup(t)

	data := &core.Data{ID: fftypes.NewUUID(), Value: fftypes.JSONAnyPtr(`"test"`)}
	batch := sampleBatch(t, core.BatchTypeBroadcast, core.TransactionTypeBatchPin, core.DataArray{data})
	persisted, _ := batch.Confirmed()
	pin := &core.Pin{
		Batch:     batch.ID,
		BatchHash: fftypes.NewRandB32(),
	}

	ag.mdi.On("GetBatchByID", ag.ctx, "ns1", batch.ID).Return(persisted, nil)

	batchRetrieved, manifest, err := ag.GetBatchForPin(ag.ctx, pin)
	assert.Nil(t, batchRetrieved)
	assert.Nil(t, manifest)
	assert.Nil(t, err)

}<|MERGE_RESOLUTION|>--- conflicted
+++ resolved
@@ -71,7 +71,7 @@
 
 func newTestAggregatorCommon(metrics bool) *testAggregator {
 	coreconfig.Reset()
-	ctx, cancel := context.WithCancel(context.Background())
+	ctx, ctxCancel := context.WithCancel(context.Background())
 	logrus.SetLevel(logrus.DebugLevel)
 	mdi := &databasemocks.Plugin{}
 	mdm := &datamocks.Manager{}
@@ -87,17 +87,10 @@
 	}
 	mmi.On("IsMetricsEnabled").Return(metrics).Maybe()
 	mbi.On("VerifierType").Return(core.VerifierTypeEthAddress)
-<<<<<<< HEAD
-	ag, _ := newAggregator(ctx, "ns1", mdi, mbi, mpm, msh, mim, mdm, newEventNotifier(ctx, "ut"), mmi, cmi)
-	return ag, func() {
-		cancel()
-=======
-	ctx, ctxCancel := context.WithCancel(context.Background())
-	ag := newAggregator(ctx, "ns1", mdi, mbi, mpm, mdh, mim, mdm, newEventNotifier(ctx, "ut"), mmi)
+	ag, _ := newAggregator(ctx, "ns1", mdi, mbi, mpm, mdh, mim, mdm, newEventNotifier(ctx, "ut"), mmi, cmi)
 	cancel := func() {
 		ctxCancel()
 		if ag.batchCache != nil {
-			ag.batchCache.Stop()
 			ag.batchCache = nil
 		}
 	}
@@ -111,7 +104,6 @@
 		mim:        mim,
 		mmi:        mmi,
 		mbi:        mbi,
->>>>>>> 4ccefb2c
 	}
 }
 
