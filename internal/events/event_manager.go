// Copyright © 2022 Kaleido, Inc.
//
// SPDX-License-Identifier: Apache-2.0
//
// Licensed under the Apache License, Version 2.0 (the "License");
// you may not use this file except in compliance with the License.
// You may obtain a copy of the License at
//
//     http://www.apache.org/licenses/LICENSE-2.0
//
// Unless required by applicable law or agreed to in writing, software
// distributed under the License is distributed on an "AS IS" BASIS,
// WITHOUT WARRANTIES OR CONDITIONS OF ANY KIND, either express or implied.
// See the License for the specific language governing permissions and
// limitations under the License.

package events

import (
	"bytes"
	"context"
	"encoding/json"
	"strconv"
	"time"

	"github.com/hyperledger/firefly-common/pkg/config"
	"github.com/hyperledger/firefly-common/pkg/fftypes"
	"github.com/hyperledger/firefly-common/pkg/i18n"
	"github.com/hyperledger/firefly-common/pkg/log"
	"github.com/hyperledger/firefly-common/pkg/retry"
	"github.com/hyperledger/firefly/internal/assets"
	"github.com/hyperledger/firefly/internal/broadcast"
	"github.com/hyperledger/firefly/internal/coreconfig"
	"github.com/hyperledger/firefly/internal/coremsgs"
	"github.com/hyperledger/firefly/internal/data"
	"github.com/hyperledger/firefly/internal/definitions"
	"github.com/hyperledger/firefly/internal/events/eifactory"
	"github.com/hyperledger/firefly/internal/events/system"
	"github.com/hyperledger/firefly/internal/identity"
	"github.com/hyperledger/firefly/internal/metrics"
	"github.com/hyperledger/firefly/internal/multiparty"
	"github.com/hyperledger/firefly/internal/operations"
	"github.com/hyperledger/firefly/internal/privatemessaging"
	"github.com/hyperledger/firefly/internal/shareddownload"
	"github.com/hyperledger/firefly/internal/txcommon"
	"github.com/hyperledger/firefly/pkg/blockchain"
	"github.com/hyperledger/firefly/pkg/core"
	"github.com/hyperledger/firefly/pkg/database"
	"github.com/hyperledger/firefly/pkg/dataexchange"
	"github.com/hyperledger/firefly/pkg/events"
	"github.com/hyperledger/firefly/pkg/sharedstorage"
	"github.com/hyperledger/firefly/pkg/tokens"
	"github.com/karlseguin/ccache"
)

type EventManager interface {
	NewPins() chan<- int64
	NewEvents() chan<- int64
	NewSubscriptions() chan<- *fftypes.UUID
	SubscriptionUpdates() chan<- *fftypes.UUID
	DeletedSubscriptions() chan<- *fftypes.UUID
	DeleteDurableSubscription(ctx context.Context, subDef *core.Subscription) (err error)
	CreateUpdateDurableSubscription(ctx context.Context, subDef *core.Subscription, mustNew bool) (err error)
	EnrichEvent(ctx context.Context, event *core.Event) (*core.EnrichedEvent, error)
	Start() error
	WaitStop()

	// Bound blockchain callbacks
	BatchPinComplete(namespace string, batch *blockchain.BatchPin, signingKey *core.VerifierRef) error
	BlockchainEvent(event *blockchain.EventWithSubscription) error
	BlockchainNetworkAction(action string, location *fftypes.JSONAny, event *blockchain.Event, signingKey *core.VerifierRef) error

	// Bound dataexchange callbacks
	DXEvent(plugin dataexchange.Plugin, event dataexchange.DXEvent)

	// Bound sharedstorage callbacks
	SharedStorageBatchDownloaded(ss sharedstorage.Plugin, payloadRef string, data []byte) (*fftypes.UUID, error)
	SharedStorageBlobDownloaded(ss sharedstorage.Plugin, hash fftypes.Bytes32, size int64, payloadRef string)

	// Bound token callbacks
	TokenPoolCreated(ti tokens.Plugin, pool *tokens.TokenPool) error
	TokensTransferred(ti tokens.Plugin, transfer *tokens.TokenTransfer) error
	TokensApproved(ti tokens.Plugin, approval *tokens.TokenApproval) error

	GetPlugins() []*core.NamespaceStatusPlugin

	// Internal events
	system.EventInterface
}

type eventManager struct {
	ctx                   context.Context
<<<<<<< HEAD
	namespace             *core.Namespace
	ni                    sysmessaging.LocalNodeInfo
=======
	namespace             core.NamespaceRef
	enricher              *eventEnricher
>>>>>>> 75e72c80
	database              database.Plugin
	txHelper              txcommon.Helper
	identity              identity.Manager
	defsender             definitions.Sender
	defhandler            definitions.Handler
	data                  data.Manager
	subManager            *subscriptionManager
	retry                 retry.Retry
	aggregator            *aggregator              // optional
	broadcast             broadcast.Manager        // optional
	messaging             privatemessaging.Manager // optional
	assets                assets.Manager
	sharedDownload        shareddownload.Manager // optional
	blobReceiver          *blobReceiver          // optional
	newEventNotifier      *eventNotifier
	newPinNotifier        *eventNotifier
	defaultTransport      string
	internalEvents        *system.Events
	metrics               metrics.Manager
	chainListenerCache    *ccache.Cache
	chainListenerCacheTTL time.Duration
	multiparty            multiparty.Manager // optional
}

<<<<<<< HEAD
func NewEventManager(ctx context.Context, ns *core.Namespace, ni sysmessaging.LocalNodeInfo, di database.Plugin, bi blockchain.Plugin, im identity.Manager, dh definitions.Handler, dm data.Manager, ds definitions.Sender, bm broadcast.Manager, pm privatemessaging.Manager, am assets.Manager, sd shareddownload.Manager, mm metrics.Manager, txHelper txcommon.Helper, transports map[string]events.Plugin, mp multiparty.Manager) (EventManager, error) {
	if ni == nil || di == nil || im == nil || dh == nil || dm == nil || ds == nil || am == nil {
=======
func NewEventManager(ctx context.Context, ns core.NamespaceRef, di database.Plugin, bi blockchain.Plugin, im identity.Manager, dh definitions.Handler, dm data.Manager, ds definitions.Sender, bm broadcast.Manager, pm privatemessaging.Manager, am assets.Manager, sd shareddownload.Manager, mm metrics.Manager, om operations.Manager, txHelper txcommon.Helper, transports map[string]events.Plugin, mp multiparty.Manager) (EventManager, error) {
	if di == nil || im == nil || dh == nil || dm == nil || om == nil || ds == nil || am == nil {
>>>>>>> 75e72c80
		return nil, i18n.NewError(ctx, coremsgs.MsgInitializationNilDepError, "EventManager")
	}
	newPinNotifier := newEventNotifier(ctx, "pins")
	newEventNotifier := newEventNotifier(ctx, "events")
	em := &eventManager{
		ctx:            log.WithLogField(ctx, "role", "event-manager"),
		namespace:      ns,
		database:       di,
		txHelper:       txHelper,
		identity:       im,
		defsender:      ds,
		defhandler:     dh,
		data:           dm,
		broadcast:      bm,
		messaging:      pm,
		assets:         am,
		sharedDownload: sd,
		multiparty:     mp,
		retry: retry.Retry{
			InitialDelay: config.GetDuration(coreconfig.EventAggregatorRetryInitDelay),
			MaximumDelay: config.GetDuration(coreconfig.EventAggregatorRetryMaxDelay),
			Factor:       config.GetFloat64(coreconfig.EventAggregatorRetryFactor),
		},
		defaultTransport:      config.GetString(coreconfig.EventTransportsDefault),
		newEventNotifier:      newEventNotifier,
		newPinNotifier:        newPinNotifier,
		metrics:               mm,
		chainListenerCache:    ccache.New(ccache.Configure().MaxSize(config.GetInt64(coreconfig.EventListenerTopicCacheLimit))),
		chainListenerCacheTTL: config.GetDuration(coreconfig.EventListenerTopicCacheTTL),
	}
	ie, _ := eifactory.GetPlugin(ctx, system.SystemEventsTransport)
	em.internalEvents = ie.(*system.Events)
	if bi != nil {
		em.aggregator = newAggregator(ctx, ns.Name, di, bi, pm, dh, im, dm, newPinNotifier, mm)
		em.blobReceiver = newBlobReceiver(ctx, em.aggregator)
	}

	em.enricher = newEventEnricher(ns.LocalName, di, dm, om, txHelper)

	var err error
<<<<<<< HEAD
	if em.subManager, err = newSubscriptionManager(ctx, ns.Name, di, dm, newEventNotifier, bm, pm, txHelper, transports); err != nil {
=======
	if em.subManager, err = newSubscriptionManager(ctx, ns.LocalName, em.enricher, di, dm, newEventNotifier, bm, pm, txHelper, transports); err != nil {
>>>>>>> 75e72c80
		return nil, err
	}

	return em, nil
}

func (em *eventManager) Start() (err error) {
	err = em.subManager.start()
	if err == nil {
		if em.aggregator != nil {
			em.aggregator.start()
			em.blobReceiver.start()
		}
	}
	return err
}

func (em *eventManager) NewEvents() chan<- int64 {
	return em.newEventNotifier.newEvents
}

func (em *eventManager) NewPins() chan<- int64 {
	return em.newPinNotifier.newEvents
}

func (em *eventManager) NewSubscriptions() chan<- *fftypes.UUID {
	return em.subManager.newOrUpdatedSubscriptions
}

func (em *eventManager) SubscriptionUpdates() chan<- *fftypes.UUID {
	return em.subManager.newOrUpdatedSubscriptions
}

func (em *eventManager) DeletedSubscriptions() chan<- *fftypes.UUID {
	return em.subManager.deletedSubscriptions
}

func (em *eventManager) WaitStop() {
	em.subManager.close()
	if em.blobReceiver != nil {
		em.blobReceiver.stop()
		em.blobReceiver = nil
	}
	if em.aggregator != nil {
		<-em.aggregator.eventPoller.closed
	}
}

func (em *eventManager) CreateUpdateDurableSubscription(ctx context.Context, subDef *core.Subscription, mustNew bool) (err error) {
	if subDef.Namespace == "" || subDef.Name == "" || subDef.ID == nil {
		return i18n.NewError(ctx, coremsgs.MsgInvalidSubscription)
	}

	if subDef.Transport == "" {
		subDef.Transport = em.defaultTransport
	}

	// Check it can be parsed before inserting (the submanager will check again when processing the creation, so we discard the result)
	if _, err = em.subManager.parseSubscriptionDef(ctx, subDef); err != nil {
		return err
	}

	// Do a check first for existence, to give a nice 409 if we find one
	existing, _ := em.database.GetSubscriptionByName(ctx, subDef.Namespace, subDef.Name)
	if existing != nil {
		if mustNew {
			return i18n.NewError(ctx, coremsgs.MsgAlreadyExists, "subscription", subDef.Namespace, subDef.Name)
		}
		// Copy over the generated fields, so we can do a compare
		subDef.Created = existing.Created
		subDef.ID = existing.ID
		subDef.Updated = fftypes.Now()
		subDef.Options.FirstEvent = existing.Options.FirstEvent // we do not reset the sub position
		existing.Updated = subDef.Updated
		def1, _ := json.Marshal(existing)
		def2, _ := json.Marshal(subDef)
		if bytes.Equal(def1, def2) {
			log.L(ctx).Infof("Subscription already exists, and is identical")
			return nil
		}
	} else {
		// We lock in the starting sequence at creation time, rather than when the first dispatcher
		// starts, as that's a more obvious behavior for users
		sequence, err := calcFirstOffset(ctx, em.namespace.Name, em.database, subDef.Options.FirstEvent)
		if err != nil {
			return err
		}
		lockedInFirstEvent := core.SubOptsFirstEvent(strconv.FormatInt(sequence, 10))
		subDef.Options.FirstEvent = &lockedInFirstEvent
	}

	// The event in the database for the creation of the susbscription, will asynchronously update the submanager
	return em.database.UpsertSubscription(ctx, subDef, !mustNew)
}

func (em *eventManager) DeleteDurableSubscription(ctx context.Context, subDef *core.Subscription) (err error) {
	// The event in the database for the deletion of the susbscription, will asynchronously update the submanager
	return em.database.DeleteSubscriptionByID(ctx, em.namespace.Name, subDef.ID)
}

func (em *eventManager) AddSystemEventListener(ns string, el system.EventListener) error {
	return em.internalEvents.AddListener(ns, el)
}

func (em *eventManager) GetPlugins() []*core.NamespaceStatusPlugin {
	eventsArray := make([]*core.NamespaceStatusPlugin, 0)
	plugins := em.subManager.transports

	for name := range plugins {
		eventsArray = append(eventsArray, &core.NamespaceStatusPlugin{
			PluginType: name,
		})
	}

	return eventsArray
}

func (em *eventManager) EnrichEvent(ctx context.Context, event *core.Event) (*core.EnrichedEvent, error) {
	return em.enricher.enrichEvent(ctx, event)
}<|MERGE_RESOLUTION|>--- conflicted
+++ resolved
@@ -90,13 +90,8 @@
 
 type eventManager struct {
 	ctx                   context.Context
-<<<<<<< HEAD
 	namespace             *core.Namespace
-	ni                    sysmessaging.LocalNodeInfo
-=======
-	namespace             core.NamespaceRef
 	enricher              *eventEnricher
->>>>>>> 75e72c80
 	database              database.Plugin
 	txHelper              txcommon.Helper
 	identity              identity.Manager
@@ -121,13 +116,8 @@
 	multiparty            multiparty.Manager // optional
 }
 
-<<<<<<< HEAD
-func NewEventManager(ctx context.Context, ns *core.Namespace, ni sysmessaging.LocalNodeInfo, di database.Plugin, bi blockchain.Plugin, im identity.Manager, dh definitions.Handler, dm data.Manager, ds definitions.Sender, bm broadcast.Manager, pm privatemessaging.Manager, am assets.Manager, sd shareddownload.Manager, mm metrics.Manager, txHelper txcommon.Helper, transports map[string]events.Plugin, mp multiparty.Manager) (EventManager, error) {
-	if ni == nil || di == nil || im == nil || dh == nil || dm == nil || ds == nil || am == nil {
-=======
-func NewEventManager(ctx context.Context, ns core.NamespaceRef, di database.Plugin, bi blockchain.Plugin, im identity.Manager, dh definitions.Handler, dm data.Manager, ds definitions.Sender, bm broadcast.Manager, pm privatemessaging.Manager, am assets.Manager, sd shareddownload.Manager, mm metrics.Manager, om operations.Manager, txHelper txcommon.Helper, transports map[string]events.Plugin, mp multiparty.Manager) (EventManager, error) {
+func NewEventManager(ctx context.Context, ns *core.Namespace, di database.Plugin, bi blockchain.Plugin, im identity.Manager, dh definitions.Handler, dm data.Manager, ds definitions.Sender, bm broadcast.Manager, pm privatemessaging.Manager, am assets.Manager, sd shareddownload.Manager, mm metrics.Manager, om operations.Manager, txHelper txcommon.Helper, transports map[string]events.Plugin, mp multiparty.Manager) (EventManager, error) {
 	if di == nil || im == nil || dh == nil || dm == nil || om == nil || ds == nil || am == nil {
->>>>>>> 75e72c80
 		return nil, i18n.NewError(ctx, coremsgs.MsgInitializationNilDepError, "EventManager")
 	}
 	newPinNotifier := newEventNotifier(ctx, "pins")
@@ -165,14 +155,10 @@
 		em.blobReceiver = newBlobReceiver(ctx, em.aggregator)
 	}
 
-	em.enricher = newEventEnricher(ns.LocalName, di, dm, om, txHelper)
+	em.enricher = newEventEnricher(ns.Name, di, dm, om, txHelper)
 
 	var err error
-<<<<<<< HEAD
-	if em.subManager, err = newSubscriptionManager(ctx, ns.Name, di, dm, newEventNotifier, bm, pm, txHelper, transports); err != nil {
-=======
-	if em.subManager, err = newSubscriptionManager(ctx, ns.LocalName, em.enricher, di, dm, newEventNotifier, bm, pm, txHelper, transports); err != nil {
->>>>>>> 75e72c80
+	if em.subManager, err = newSubscriptionManager(ctx, ns.Name, em.enricher, di, dm, newEventNotifier, bm, pm, txHelper, transports); err != nil {
 		return nil, err
 	}
 
