--- conflicted
+++ resolved
@@ -304,16 +304,13 @@
 	MsgMaxSubscriptionEventScanLimitBreached = ffe("FF10463", "Event scan limit breached with start sequence ID %d and end sequence ID %d. Please restrict your query to a narrower range", 400)
 	MsgSequenceIDDidNotParseToInt            = ffe("FF10464", "Could not parse provided %s to an integer sequence ID", 400)
 	MsgInternalServerError                   = ffe("FF10465", "Internal server error: %s", 500)
-<<<<<<< HEAD
-	MsgFiltersAndRootEventError              = ffe("FF10466", "Cannot provide both filters and deprecated event path, please only provide one option.", 500)
-	MsgFiltersEmpty                          = ffe("FF10467", "No filters specified in contract listener: %s.", 500)
-	MsgContractListenerBlockchainFilterLimit = ffe("FF10468", "Blockchain plugin only supports one filter for contract listener: %s.", 500)
-=======
 	MsgCannotCancelBatchType                 = ffe("FF10466", "Cannot cancel batch of type: %s", 400)
 	MsgErrorLoadingBatch                     = ffe("FF10467", "Error loading batch messages")
 	MsgBatchNotDispatching                   = ffe("FF10468", "Batch %s is not currently dispatching - current: %s", 400)
 	MsgNoRegistrationMessageData             = ffe("FF10469", "Unable to check message registration data for org %s", 500)
 	MsgUnexpectedRegistrationType            = ffe("FF10470", "Unexpected type checking registration status: %s", 500)
 	MsgUnableToParseRegistrationData         = ffe("FF10471", "Unable to parse registration message data: %s", 500)
->>>>>>> 001e542e
+	MsgFiltersAndRootEventError              = ffe("FF10472", "Cannot provide both filters and deprecated event path, please only provide one option.", 500)
+	MsgFiltersEmpty                          = ffe("FF10473", "No filters specified in contract listener: %s.", 500)
+	MsgContractListenerBlockchainFilterLimit = ffe("FF10474", "Blockchain plugin only supports one filter for contract listener: %s.", 500)
 )