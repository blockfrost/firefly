--- conflicted
+++ resolved
@@ -272,17 +272,13 @@
 	ConfigTokensPlugin    = ffc("config.tokens[].plugin", "The name of the Tokens Connector plugin to use", stringType)
 	ConfigTokensURL       = ffc("config.tokens[].url", "The URL of the Token Connector", "URL "+stringType)
 
-<<<<<<< HEAD
 	ConfigTokensProxyURL = ffc("config.tokens[].proxy.url", "The URL of the Token Connector proxy", "URL "+stringType)
 
 	ConfigUIEnabled = ffc("config.ui.enabled", "Enables the web user interface", booleanType)
 	ConfigUIPath    = ffc("config.ui.path", "The file system path which contains the static HTML, CSS, and JavaScript files for the user interface", stringType)
 
 	ConfigAPIOASPanicOnMissingDescription = ffc("config.api.oas.panicOnMissingDescription", "Used when building FireFly to verify all structures and APIs have documentation. Primarily used for testing.", booleanType)
-=======
-	ConfigAPIOASPanicOnMissingDescription = ffm("config.api.oas.panicOnMissingDescription", "Used when building FireFly to verify all structures and APIs have documentation")
-
-	ConfigAdminWebSocketBlockedWarnInternal = ffm("config.admin.ws.blockedWarnInterval", "How often to log warnings in core, when an admin change event listener falls behind the stream they requested and misses events")
-	ConfigAdminWebSocketEventQueueLength    = ffm("config.admin.ws.eventQueueLength", "Server-side queue length for events waiting for delivery over an admin change event listener websocket")
->>>>>>> 58615245
+
+	ConfigAdminWebSocketBlockedWarnInternal = ffc("config.admin.ws.blockedWarnInterval", "How often to log warnings in core, when an admin change event listener falls behind the stream they requested and misses events", timeDurationType)
+	ConfigAdminWebSocketEventQueueLength    = ffc("config.admin.ws.eventQueueLength", "Server-side queue length for events waiting for delivery over an admin change event listener websocket", intType)
 )