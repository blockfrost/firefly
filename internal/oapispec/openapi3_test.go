--- conflicted
+++ resolved
@@ -47,7 +47,6 @@
 		JSONOutputCodes: []int{http.StatusOK},
 	},
 	{
-<<<<<<< HEAD
 		Name:           "op2",
 		Path:           "example2",
 		Method:         http.MethodGet,
@@ -76,16 +75,6 @@
 			}
 		}`
 		},
-=======
-		Name:            "op2",
-		Path:            "example2",
-		Method:          http.MethodGet,
-		PathParams:      nil,
-		QueryParams:     nil,
-		FilterFactory:   database.MessageQueryFactory,
-		Description:     i18n.MsgTBD,
-		JSONInputValue:  func() interface{} { return nil },
->>>>>>> ddd298ed
 		JSONOutputCodes: []int{http.StatusOK},
 	},
 	{
@@ -151,12 +140,7 @@
 }
 
 func TestOpenAPI3SwaggerGen(t *testing.T) {
-<<<<<<< HEAD
-	coreconfig.Reset()
-=======
-
-	config.Reset()
->>>>>>> ddd298ed
+	coreconfig.Reset()
 
 	doc := SwaggerGen(context.Background(), testRoutes, &SwaggerGenConfig{
 		Title:   "UnitTest",
@@ -172,7 +156,7 @@
 }
 
 func TestBadCustomInputSchema(t *testing.T) {
-	config.Reset()
+	coreconfig.Reset()
 	routes := []*Route{
 		{
 			Name:             "op6",
@@ -194,14 +178,8 @@
 	})
 }
 
-<<<<<<< HEAD
-func TestBadCustomSchema(t *testing.T) {
-
-	coreconfig.Reset()
-=======
 func TestBadCustomOutputSchema(t *testing.T) {
-	config.Reset()
->>>>>>> ddd298ed
+	coreconfig.Reset()
 	routes := []*Route{
 		{
 			Name:            "op7",
@@ -235,12 +213,8 @@
 	})
 }
 
-<<<<<<< HEAD
-	coreconfig.Reset()
-=======
 func TestWildcards(t *testing.T) {
-	config.Reset()
->>>>>>> ddd298ed
+	coreconfig.Reset()
 	routes := []*Route{
 		{
 			Name:            "op1",
@@ -259,7 +233,7 @@
 }
 
 func TestFFExcludeTag(t *testing.T) {
-	config.Reset()
+	coreconfig.Reset()
 	routes := []*Route{
 		{
 			Name:            "PostTagTest",
@@ -291,7 +265,7 @@
 }
 
 func TestCustomSchema(t *testing.T) {
-	config.Reset()
+	coreconfig.Reset()
 	routes := []*Route{
 		{
 			Name:   "PostCustomSchema",
@@ -317,7 +291,7 @@
 }
 
 func TestPanicOnMissingDescription(t *testing.T) {
-	config.Reset()
+	coreconfig.Reset()
 	routes := []*Route{
 		{
 			Name:            "PostPanicOnMissingDescription",
@@ -339,7 +313,7 @@
 }
 
 func TestPanicOnMissingFFStructTag(t *testing.T) {
-	config.Reset()
+	coreconfig.Reset()
 	routes := []*Route{
 		{
 			Name:            "GetPanicOnMissingFFStructTag",
