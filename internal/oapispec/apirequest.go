// Copyright © 2022 Kaleido, Inc.
//
// SPDX-License-Identifier: Apache-2.0
//
// Licensed under the Apache License, Version 2.0 (the "License");
// you may not use this file except in compliance with the License.
// You may obtain a copy of the License at
//
//     http://www.apache.org/licenses/LICENSE-2.0
//
// Unless required by applicable law or agreed to in writing, software
// distributed under the License is distributed on an "AS IS" BASIS,
// WITHOUT WARRANTIES OR CONDITIONS OF ANY KIND, either express or implied.
// See the License for the specific language governing permissions and
// limitations under the License.

package oapispec

import (
	"context"
	"net/http"

	"github.com/hyperledger/firefly/pkg/database"
	"github.com/hyperledger/firefly/pkg/fftypes"
)

type APIRequest struct {
<<<<<<< HEAD
	Ctx           context.Context
	Req           *http.Request
	QP            map[string]string
	PP            map[string]string
	FP            map[string]string
	Filter        database.AndFilter
	Input         interface{}
	Part          *fftypes.Multipart
	SuccessStatus int
	APIBaseURL    string
=======
	Ctx             context.Context
	Or              orchestrator.Orchestrator
	Req             *http.Request
	QP              map[string]string
	PP              map[string]string
	FP              map[string]string
	Filter          database.AndFilter
	Input           interface{}
	Part            *fftypes.Multipart
	SuccessStatus   int
	ResponseHeaders http.Header
>>>>>>> 8cfd4b40
}<|MERGE_RESOLUTION|>--- conflicted
+++ resolved
@@ -20,23 +20,12 @@
 	"context"
 	"net/http"
 
+	"github.com/hyperledger/firefly/internal/orchestrator"
 	"github.com/hyperledger/firefly/pkg/database"
 	"github.com/hyperledger/firefly/pkg/fftypes"
 )
 
 type APIRequest struct {
-<<<<<<< HEAD
-	Ctx           context.Context
-	Req           *http.Request
-	QP            map[string]string
-	PP            map[string]string
-	FP            map[string]string
-	Filter        database.AndFilter
-	Input         interface{}
-	Part          *fftypes.Multipart
-	SuccessStatus int
-	APIBaseURL    string
-=======
 	Ctx             context.Context
 	Or              orchestrator.Orchestrator
 	Req             *http.Request
@@ -47,6 +36,6 @@
 	Input           interface{}
 	Part            *fftypes.Multipart
 	SuccessStatus   int
+	APIBaseURL      string
 	ResponseHeaders http.Header
->>>>>>> 8cfd4b40
 }