// Copyright © 2022 Kaleido, Inc.
//
// SPDX-License-Identifier: Apache-2.0
//
// Licensed under the Apache License, Version 2.0 (the "License");
// you may not use this file except in compliance with the License.
// You may obtain a copy of the License at
//
//     http://www.apache.org/licenses/LICENSE-2.0
//
// Unless required by applicable law or agreed to in writing, software
// distributed under the License is distributed on an "AS IS" BASIS,
// WITHOUT WARRANTIES OR CONDITIONS OF ANY KIND, either express or implied.
// See the License for the specific language governing permissions and
// limitations under the License.

package txcommon

import (
	"context"
	"testing"

	"github.com/hyperledger/firefly/pkg/fftypes"
	"github.com/stretchr/testify/assert"
)

func TestAddTokenPoolCreateInputs(t *testing.T) {
	op := &fftypes.Operation{}
	config := fftypes.JSONObject{
		"foo": "bar",
	}
	pool := &fftypes.TokenPool{
		ID:        fftypes.NewUUID(),
		Namespace: "ns1",
		Name:      "testpool",
		Symbol:    "FFT",
		Config:    config,
	}

	AddTokenPoolCreateInputs(op, pool)
	assert.Equal(t, pool.ID.String(), op.Input.GetString("id"))
	assert.Equal(t, "ns1", op.Input.GetString("namespace"))
	assert.Equal(t, "testpool", op.Input.GetString("name"))
	assert.Equal(t, "FFT", op.Input.GetString("symbol"))
	assert.Equal(t, pool.Config, op.Input.GetObject("config"))
}

func TestRetrieveTokenPoolCreateInputs(t *testing.T) {
	id := fftypes.NewUUID()
	config := fftypes.JSONObject{
		"foo": "bar",
	}
	op := &fftypes.Operation{
		Input: fftypes.JSONObject{
			"id":        id.String(),
			"namespace": "ns1",
			"name":      "testpool",
			"symbol":    "FFT",
			"config":    config,
		},
	}

	pool, err := RetrieveTokenPoolCreateInputs(context.Background(), op)
	assert.NoError(t, err)
	assert.Equal(t, *id, *pool.ID)
	assert.Equal(t, "ns1", pool.Namespace)
	assert.Equal(t, "testpool", pool.Name)
	assert.Equal(t, "FFT", pool.Symbol)
	assert.Equal(t, config, pool.Config)
}

func TestRetrieveTokenPoolCreateInputsBadID(t *testing.T) {
	op := &fftypes.Operation{
		Input: fftypes.JSONObject{
			"id": "bad",
		},
	}

	_, err := RetrieveTokenPoolCreateInputs(context.Background(), op)
	assert.Regexp(t, "FF10151", err)
}

func TestAddTokenPoolActivateInputs(t *testing.T) {
	op := &fftypes.Operation{}
	poolID := fftypes.NewUUID()
	info := fftypes.JSONObject{
		"some": "info",
	}

	AddTokenPoolActivateInputs(op, poolID, info)
	assert.Equal(t, poolID.String(), op.Input.GetString("id"))
	assert.Equal(t, info, op.Input.GetObject("info"))
}

func TestRetrieveTokenPoolActivateInputs(t *testing.T) {
	id := fftypes.NewUUID()
	info := fftypes.JSONObject{
		"foo": "bar",
	}
	op := &fftypes.Operation{
		Input: fftypes.JSONObject{
			"id":   id.String(),
			"info": info,
		},
	}

	poolID, newInfo, err := RetrieveTokenPoolActivateInputs(context.Background(), op)
	assert.NoError(t, err)
	assert.Equal(t, *id, *poolID)
	assert.Equal(t, info, newInfo)
}

func TestAddTokenTransferInputs(t *testing.T) {
	op := &fftypes.Operation{}
	transfer := &fftypes.TokenTransfer{
		LocalID: fftypes.NewUUID(),
		Type:    fftypes.TokenTransferTypeTransfer,
		Amount:  *fftypes.NewFFBigInt(1),
		TX: fftypes.TransactionRef{
			Type: fftypes.TransactionTypeTokenTransfer,
			ID:   fftypes.NewUUID(),
		},
	}

	AddTokenTransferInputs(op, transfer)
	assert.Equal(t, fftypes.JSONObject{
		"amount":  "1",
		"localId": transfer.LocalID.String(),
		"tx": map[string]interface{}{
			"id":   transfer.TX.ID.String(),
			"type": "token_transfer",
		},
		"type": "transfer",
	}, op.Input)
}

func TestRetrieveTokenTransferInputs(t *testing.T) {
	id := fftypes.NewUUID()
	op := &fftypes.Operation{
		Input: fftypes.JSONObject{
			"amount":  "1",
			"localId": id.String(),
		},
	}

	transfer, err := RetrieveTokenTransferInputs(context.Background(), op)
	assert.NoError(t, err)
	assert.Equal(t, *id, *transfer.LocalID)
	assert.Equal(t, int64(1), transfer.Amount.Int().Int64())
}

func TestRetrieveTokenTransferInputsBadID(t *testing.T) {
	op := &fftypes.Operation{
		Input: fftypes.JSONObject{
			"localId": "bad",
		},
	}

	_, err := RetrieveTokenTransferInputs(context.Background(), op)
	assert.Regexp(t, "FF10151", err)
<<<<<<< HEAD
=======
}

func TestRetrieveTokenTransferInputsMissingID(t *testing.T) {
	op := &fftypes.Operation{
		Input: fftypes.JSONObject{},
	}
	transfer := &fftypes.TokenTransfer{}

	err := RetrieveTokenTransferInputs(context.Background(), op, transfer)
	assert.Regexp(t, "FF10142", err)
}

func TestAddTokenApprovalInputs(t *testing.T) {
	op := &fftypes.Operation{}
	approval := &fftypes.TokenApproval{
		LocalID:  fftypes.NewUUID(),
		Approved: true,
		Operator: "0x01",
		Key:      "0x02",
		TX: fftypes.TransactionRef{
			Type: fftypes.TransactionTypeTokenApproval,
			ID:   fftypes.NewUUID(),
		},
	}

	AddTokenApprovalInputs(op, approval)
	assert.Equal(t, fftypes.JSONObject{
		"approved": true,
		"operator": "0x01",
		"key":      "0x02",
		"localId":  approval.LocalID.String(),
		"tx": map[string]interface{}{
			"id":   approval.TX.ID.String(),
			"type": "token_approval",
		},
	}, op.Input)
}

func TestRetrieveTokenApprovalInputs(t *testing.T) {
	id := fftypes.NewUUID()
	op := &fftypes.Operation{
		Input: fftypes.JSONObject{
			"amount":  "1",
			"localId": id.String(),
		},
	}
	approval := &fftypes.TokenApproval{Approved: true}

	err := RetrieveTokenApprovalInputs(context.Background(), op, approval)
	assert.NoError(t, err)
	assert.Equal(t, *id, *approval.LocalID)
	assert.Equal(t, true, approval.Approved)
}

func TestRetrieveTokenApprovalInputsBadID(t *testing.T) {
	op := &fftypes.Operation{
		Input: fftypes.JSONObject{
			"localId": "bad",
		},
	}
	approval := &fftypes.TokenApproval{}

	err := RetrieveTokenApprovalInputs(context.Background(), op, approval)
	assert.Regexp(t, "FF10151", err)
}

func TestRetrieveTokenApprovalInputsMissingID(t *testing.T) {
	op := &fftypes.Operation{
		Input: fftypes.JSONObject{},
	}
	approval := &fftypes.TokenApproval{}

	err := RetrieveTokenApprovalInputs(context.Background(), op, approval)
	assert.Regexp(t, "FF10142", err)
>>>>>>> 2f5b4a05
}<|MERGE_RESOLUTION|>--- conflicted
+++ resolved
@@ -158,18 +158,6 @@
 
 	_, err := RetrieveTokenTransferInputs(context.Background(), op)
 	assert.Regexp(t, "FF10151", err)
-<<<<<<< HEAD
-=======
-}
-
-func TestRetrieveTokenTransferInputsMissingID(t *testing.T) {
-	op := &fftypes.Operation{
-		Input: fftypes.JSONObject{},
-	}
-	transfer := &fftypes.TokenTransfer{}
-
-	err := RetrieveTokenTransferInputs(context.Background(), op, transfer)
-	assert.Regexp(t, "FF10142", err)
 }
 
 func TestAddTokenApprovalInputs(t *testing.T) {
@@ -202,13 +190,13 @@
 	id := fftypes.NewUUID()
 	op := &fftypes.Operation{
 		Input: fftypes.JSONObject{
-			"amount":  "1",
-			"localId": id.String(),
-		},
-	}
-	approval := &fftypes.TokenApproval{Approved: true}
-
-	err := RetrieveTokenApprovalInputs(context.Background(), op, approval)
+			"amount":   "1",
+			"localId":  id.String(),
+			"approved": true,
+		},
+	}
+
+	approval, err := RetrieveTokenApprovalInputs(context.Background(), op)
 	assert.NoError(t, err)
 	assert.Equal(t, *id, *approval.LocalID)
 	assert.Equal(t, true, approval.Approved)
@@ -220,19 +208,7 @@
 			"localId": "bad",
 		},
 	}
-	approval := &fftypes.TokenApproval{}
-
-	err := RetrieveTokenApprovalInputs(context.Background(), op, approval)
+
+	_, err := RetrieveTokenApprovalInputs(context.Background(), op)
 	assert.Regexp(t, "FF10151", err)
-}
-
-func TestRetrieveTokenApprovalInputsMissingID(t *testing.T) {
-	op := &fftypes.Operation{
-		Input: fftypes.JSONObject{},
-	}
-	approval := &fftypes.TokenApproval{}
-
-	err := RetrieveTokenApprovalInputs(context.Background(), op, approval)
-	assert.Regexp(t, "FF10142", err)
->>>>>>> 2f5b4a05
 }