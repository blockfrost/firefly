--- conflicted
+++ resolved
@@ -692,17 +692,10 @@
 		batch.BatchPayloadRef,
 		ethHashes,
 	}
-<<<<<<< HEAD
 	e.fireflyContract.mux.Lock()
 	address := e.fireflyContract.address
 	e.fireflyContract.mux.Unlock()
-	return e.invokeContractMethod(ctx, address, signingKey, batchPinMethodABI, operationID.String(), input)
-=======
-	e.fireflyMux.Lock()
-	address := e.fireflyContract
-	e.fireflyMux.Unlock()
 	return e.invokeContractMethod(ctx, address, signingKey, batchPinMethodABI, operationID.String(), input, nil)
->>>>>>> 92ada04d
 }
 
 func (e *Ethereum) SubmitNetworkAction(ctx context.Context, operationID *fftypes.UUID, signingKey string, action core.NetworkActionType) error {
@@ -713,17 +706,10 @@
 		"",
 		[]string{},
 	}
-<<<<<<< HEAD
 	e.fireflyContract.mux.Lock()
 	address := e.fireflyContract.address
 	e.fireflyContract.mux.Unlock()
-	return e.invokeContractMethod(ctx, address, signingKey, batchPinMethodABI, operationID.String(), input)
-=======
-	e.fireflyMux.Lock()
-	address := e.fireflyContract
-	e.fireflyMux.Unlock()
 	return e.invokeContractMethod(ctx, address, signingKey, batchPinMethodABI, operationID.String(), input, nil)
->>>>>>> 92ada04d
 }
 
 func (e *Ethereum) InvokeContract(ctx context.Context, operationID *fftypes.UUID, signingKey string, location *fftypes.JSONAny, method *core.FFIMethod, input map[string]interface{}, options map[string]interface{}) error {
@@ -1092,7 +1078,7 @@
 }
 
 func (e *Ethereum) getNetworkVersion(ctx context.Context, address string) (int, error) {
-	res, err := e.queryContractMethod(ctx, address, networkVersionMethodABI, []interface{}{})
+	res, err := e.queryContractMethod(ctx, address, networkVersionMethodABI, []interface{}{}, nil)
 	if err != nil || !res.IsSuccess() {
 		// "Call failed" is interpreted as "method does not exist, default to version 1"
 		if strings.Contains(err.Error(), "FFEC100148") {
