--- conflicted
+++ resolved
@@ -894,12 +894,7 @@
 	return result, err
 }
 
-<<<<<<< HEAD
-func (e *Ethereum) AddContractListener(ctx context.Context, listener *core.ContractListener) (err error) {
-=======
 func (e *Ethereum) AddContractListener(ctx context.Context, listener *core.ContractListener, lastProtocolID string) (err error) {
-	var location *Location
->>>>>>> c00ecf8b
 	namespace := listener.Namespace
 	filters := make([]*filter, 0)
 
@@ -949,11 +944,7 @@
 	if listener.Options != nil {
 		firstEvent = listener.Options.FirstEvent
 	}
-<<<<<<< HEAD
-	result, err := e.streams.createSubscription(ctx, e.streamID[namespace], subName, firstEvent, location, firstEventABI, filters)
-=======
-	result, err := e.streams.createSubscription(ctx, location, e.streamID[namespace], subName, firstEvent, abi, lastProtocolID)
->>>>>>> c00ecf8b
+	result, err := e.streams.createSubscription(ctx, e.streamID[namespace], subName, firstEvent, location, firstEventABI, filters, lastProtocolID)
 	if err != nil {
 		return err
 	}
