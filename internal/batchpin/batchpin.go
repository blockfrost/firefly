// Copyright © 2021 Kaleido, Inc.
//
// SPDX-License-Identifier: Apache-2.0
//
// Licensed under the Apache License, Version 2.0 (the "License");
// you may not use this file except in compliance with the License.
// You may obtain a copy of the License at
//
//     http://www.apache.org/licenses/LICENSE-2.0
//
// Unless required by applicable law or agreed to in writing, software
// distributed under the License is distributed on an "AS IS" BASIS,
// WITHOUT WARRANTIES OR CONDITIONS OF ANY KIND, either express or implied.
// See the License for the specific language governing permissions and
// limitations under the License.

package batchpin

import (
	"context"

<<<<<<< HEAD
	"github.com/hyperledger/firefly/internal/identity"
	"github.com/hyperledger/firefly/pkg/blockchain"
	"github.com/hyperledger/firefly/pkg/database"
	"github.com/hyperledger/firefly/pkg/fftypes"
=======
	"github.com/hyperledger/firefly/internal/log"
	"github.com/hyperledger/firefly/pkg/blockchain"
	"github.com/hyperledger/firefly/pkg/database"
	"github.com/hyperledger/firefly/pkg/fftypes"
	"github.com/hyperledger/firefly/pkg/identity"
>>>>>>> f435cbf7
)

type Submitter interface {
	SubmitPinnedBatch(ctx context.Context, batch *fftypes.Batch, contexts []*fftypes.Bytes32) error
}

type batchPinSubmitter struct {
	database   database.Plugin
	identity   identity.Manager
	blockchain blockchain.Plugin
}

func NewBatchPinSubmitter(di database.Plugin, im identity.Manager, bi blockchain.Plugin) Submitter {
	return &batchPinSubmitter{
		database:   di,
		identity:   im,
		blockchain: bi,
	}
}

func (bp *batchPinSubmitter) SubmitPinnedBatch(ctx context.Context, batch *fftypes.Batch, contexts []*fftypes.Bytes32) error {

	tx := &fftypes.Transaction{
		ID: batch.Payload.TX.ID,
		Subject: fftypes.TransactionSubject{
			Type:      fftypes.TransactionTypeBatchPin,
			Namespace: batch.Namespace,
			Signer:    batch.Key, // The transaction records on the on-chain identity
			Reference: batch.ID,
		},
		Created: fftypes.Now(),
		Status:  fftypes.OpStatusPending,
	}
	tx.Hash = tx.Subject.Hash()
	err := bp.database.UpsertTransaction(ctx, tx, false /* should be new, or idempotent replay */)
	if err != nil {
		return err
	}

	// The pending blockchain transaction
	op := fftypes.NewTXOperation(
		bp.blockchain,
		batch.Namespace,
		batch.Payload.TX.ID,
		"",
		fftypes.OpTypeBlockchainBatchPin,
		fftypes.OpStatusPending,
		"")
	err = bp.database.UpsertOperation(ctx, op, false)
	if err != nil {
		return err
	}

	// Write the batch pin to the blockchain
<<<<<<< HEAD
	return bp.blockchain.SubmitBatchPin(ctx, nil /* TODO: ledger selection */, batch.Key, &blockchain.BatchPin{
=======
	return bp.blockchain.SubmitBatchPin(ctx, op.ID, nil /* TODO: ledger selection */, signingIdentity, &blockchain.BatchPin{
>>>>>>> f435cbf7
		Namespace:      batch.Namespace,
		TransactionID:  batch.Payload.TX.ID,
		BatchID:        batch.ID,
		BatchHash:      batch.Hash,
		BatchPaylodRef: batch.PayloadRef,
		Contexts:       contexts,
	})
}<|MERGE_RESOLUTION|>--- conflicted
+++ resolved
@@ -19,18 +19,10 @@
 import (
 	"context"
 
-<<<<<<< HEAD
 	"github.com/hyperledger/firefly/internal/identity"
 	"github.com/hyperledger/firefly/pkg/blockchain"
 	"github.com/hyperledger/firefly/pkg/database"
 	"github.com/hyperledger/firefly/pkg/fftypes"
-=======
-	"github.com/hyperledger/firefly/internal/log"
-	"github.com/hyperledger/firefly/pkg/blockchain"
-	"github.com/hyperledger/firefly/pkg/database"
-	"github.com/hyperledger/firefly/pkg/fftypes"
-	"github.com/hyperledger/firefly/pkg/identity"
->>>>>>> f435cbf7
 )
 
 type Submitter interface {
@@ -85,11 +77,7 @@
 	}
 
 	// Write the batch pin to the blockchain
-<<<<<<< HEAD
-	return bp.blockchain.SubmitBatchPin(ctx, nil /* TODO: ledger selection */, batch.Key, &blockchain.BatchPin{
-=======
-	return bp.blockchain.SubmitBatchPin(ctx, op.ID, nil /* TODO: ledger selection */, signingIdentity, &blockchain.BatchPin{
->>>>>>> f435cbf7
+	return bp.blockchain.SubmitBatchPin(ctx, op.ID, nil /* TODO: ledger selection */, batch.Key, &blockchain.BatchPin{
 		Namespace:      batch.Namespace,
 		TransactionID:  batch.Payload.TX.ID,
 		BatchID:        batch.ID,
