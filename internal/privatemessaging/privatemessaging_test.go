--- conflicted
+++ resolved
@@ -36,7 +36,7 @@
 	"github.com/stretchr/testify/mock"
 )
 
-func newTestPrivateMessaging(t *testing.T) (*privateMessaging, func()) {
+func newTestPrivateMessagingCommon(t *testing.T, metricsEnabled bool) (*privateMessaging, func()) {
 	config.Reset()
 	config.Set(config.NodeName, "node1")
 	config.Set(config.GroupCacheTTL, "1m")
@@ -52,7 +52,6 @@
 	mbp := &batchpinmocks.Submitter{}
 	mmi := &metricsmocks.Manager{}
 
-<<<<<<< HEAD
 	mba.On("RegisterDispatcher",
 		pinnedPrivateDispatcherName,
 		fftypes.TransactionTypeBatchPin,
@@ -68,14 +67,7 @@
 		[]fftypes.MessageType{
 			fftypes.MessageTypePrivate,
 		}, mock.Anything, mock.Anything).Return()
-=======
-	mmi.On("IsMetricsEnabled").Return(false)
-	mba.On("RegisterDispatcher", []fftypes.MessageType{
-		fftypes.MessageTypeGroupInit,
-		fftypes.MessageTypePrivate,
-		fftypes.MessageTypeTransferPrivate,
-	}, mock.Anything, mock.Anything).Return()
->>>>>>> fce32d67
+	mmi.On("IsMetricsEnabled").Return(metricsEnabled)
 
 	rag := mdi.On("RunAsGroup", mock.Anything, mock.Anything).Maybe()
 	rag.RunFn = func(a mock.Arguments) {
@@ -95,46 +87,15 @@
 	return pm.(*privateMessaging), cancel
 }
 
+func newTestPrivateMessaging(t *testing.T) (*privateMessaging, func()) {
+	return newTestPrivateMessagingCommon(t, false)
+}
+
 func newTestPrivateMessagingWithMetrics(t *testing.T) (*privateMessaging, func()) {
-	config.Reset()
-	config.Set(config.NodeName, "node1")
-	config.Set(config.GroupCacheTTL, "1m")
-	config.Set(config.GroupCacheSize, "1m")
-
-	mdi := &databasemocks.Plugin{}
-	mim := &identitymanagermocks.Manager{}
-	mdx := &dataexchangemocks.Plugin{}
-	mbi := &blockchainmocks.Plugin{}
-	mba := &batchmocks.Manager{}
-	mdm := &datamocks.Manager{}
-	msa := &syncasyncmocks.Bridge{}
-	mbp := &batchpinmocks.Submitter{}
-	mmi := &metricsmocks.Manager{}
-
-	mmi.On("IsMetricsEnabled").Return(true)
+	pm, cancel := newTestPrivateMessagingCommon(t, true)
+	mmi := pm.metrics.(*metricsmocks.Manager)
 	mmi.On("MessageSubmitted", mock.Anything).Return()
-	mba.On("RegisterDispatcher", []fftypes.MessageType{
-		fftypes.MessageTypeGroupInit,
-		fftypes.MessageTypePrivate,
-		fftypes.MessageTypeTransferPrivate,
-	}, mock.Anything, mock.Anything).Return()
-
-	rag := mdi.On("RunAsGroup", mock.Anything, mock.Anything).Maybe()
-	rag.RunFn = func(a mock.Arguments) {
-		rag.ReturnArguments = mock.Arguments{
-			a[1].(func(context.Context) error)(a[0].(context.Context)),
-		}
-	}
-
-	ctx, cancel := context.WithCancel(context.Background())
-	pm, err := NewPrivateMessaging(ctx, mdi, mim, mdx, mbi, mba, mdm, msa, mbp, mmi)
-	assert.NoError(t, err)
-
-	// Default mocks to save boilerplate in the tests
-	mdx.On("Name").Return("utdx").Maybe()
-	mbi.On("Name").Return("utblk").Maybe()
-
-	return pm.(*privateMessaging), cancel
+	return pm, cancel
 }
 
 func TestDispatchBatchWithBlobs(t *testing.T) {
