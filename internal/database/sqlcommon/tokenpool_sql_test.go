// Copyright © 2023 Kaleido, Inc.
//
// SPDX-License-Identifier: Apache-2.0
//
// Licensed under the Apache License, Version 2.0 (the "License");
// you may not use this file except in compliance with the License.
// You may obtain a copy of the License at
//
//     http://www.apache.org/licenses/LICENSE-2.0
//
// Unless required by applicable law or agreed to in writing, software
// distributed under the License is distributed on an "AS IS" BASIS,
// WITHOUT WARRANTIES OR CONDITIONS OF ANY KIND, either express or implied.
// See the License for the specific language governing permissions and
// limitations under the License.

package sqlcommon

import (
	"context"
	"encoding/json"
	"fmt"
	"testing"

	"github.com/DATA-DOG/go-sqlmock"
	"github.com/hyperledger/firefly-common/pkg/fftypes"
	"github.com/hyperledger/firefly/pkg/core"
	"github.com/hyperledger/firefly/pkg/database"
	"github.com/stretchr/testify/assert"
	"github.com/stretchr/testify/mock"
)

func TestTokenPoolE2EWithDB(t *testing.T) {
	s, cleanup := newSQLiteTestProvider(t)
	defer cleanup()
	ctx := context.Background()

	// Create a new token pool entry
	poolID := fftypes.NewUUID()
	pool := &core.TokenPool{
<<<<<<< HEAD
		ID:        poolID,
		Namespace: "ns1",
		Name:      "my-pool",
		Standard:  "ERC1155",
		Type:      core.TokenTypeFungible,
		Locator:   "12345",
		Connector: "erc1155",
		Symbol:    "COIN",
		Decimals:  18,
		Message:   fftypes.NewUUID(),
		Active:    true,
=======
		ID:          poolID,
		Namespace:   "ns1",
		Name:        "my-pool",
		NetworkName: "my-pool",
		Standard:    "ERC1155",
		Type:        core.TokenTypeFungible,
		Locator:     "12345",
		Connector:   "erc1155",
		Symbol:      "COIN",
		Decimals:    18,
		Message:     fftypes.NewUUID(),
		State:       core.TokenPoolStateConfirmed,
>>>>>>> 56b8d2f0
		TX: core.TransactionRef{
			Type: core.TransactionTypeTokenPool,
			ID:   fftypes.NewUUID(),
		},
		Info: fftypes.JSONObject{
			"pool": "info",
		},
		Interface: &fftypes.FFIReference{
			ID: fftypes.NewUUID(),
		},
		InterfaceFormat: "abi",
	}

	s.callbacks.On("UUIDCollectionNSEvent", database.CollectionTokenPools, core.ChangeEventTypeCreated, "ns1", poolID, mock.Anything).
		Return().Once()
	s.callbacks.On("UUIDCollectionNSEvent", database.CollectionTokenPools, core.ChangeEventTypeUpdated, "ns1", poolID, mock.Anything).
		Return().Once()
	s.callbacks.On("UUIDCollectionNSEvent", database.CollectionTokenPools, core.ChangeEventTypeDeleted, "ns1", poolID, mock.Anything).
		Return().Once()

	// Insert the pool
	_, err := s.InsertOrGetTokenPool(ctx, pool)
	assert.NoError(t, err)
	assert.NotNil(t, pool.Created)
	poolJson, _ := json.Marshal(&pool)

	// Query back the token pool (by ID)
	poolRead, err := s.GetTokenPoolByID(ctx, "ns1", pool.ID)
	assert.NoError(t, err)
	assert.NotNil(t, poolRead)
	poolReadJson, _ := json.Marshal(&poolRead)
	assert.Equal(t, string(poolJson), string(poolReadJson))

	// Query back the token pool (by name)
	poolRead, err = s.GetTokenPool(ctx, pool.Namespace, pool.Name)
	assert.NoError(t, err)
	assert.NotNil(t, poolRead)
	poolReadJson, _ = json.Marshal(&poolRead)
	assert.Equal(t, string(poolJson), string(poolReadJson))

	// Query back the token pool (by network name)
	poolRead, err = s.GetTokenPoolByNetworkName(ctx, pool.Namespace, pool.NetworkName)
	assert.NoError(t, err)
	assert.NotNil(t, poolRead)
	poolReadJson, _ = json.Marshal(&poolRead)
	assert.Equal(t, string(poolJson), string(poolReadJson))

	// Query back the token pool (by query filter)
	fb := database.TokenPoolQueryFactory.NewFilter(ctx)
	filter := fb.And(
		fb.Eq("id", pool.ID.String()),
		fb.Eq("name", pool.Name),
		fb.Eq("locator", pool.Locator),
		fb.Eq("message", pool.Message),
		fb.Eq("created", pool.Created),
	)
	pools, res, err := s.GetTokenPools(ctx, "ns1", filter.Count(true))
	assert.NoError(t, err)
	assert.Equal(t, 1, len(pools))
	assert.Equal(t, int64(1), *res.TotalCount)
	poolReadJson, _ = json.Marshal(pools[0])
	assert.Equal(t, string(poolJson), string(poolReadJson))

	// Cannot insert again with same ID, name, or network name
	existing, err := s.InsertOrGetTokenPool(ctx, &core.TokenPool{
		ID:        pool.ID,
		Namespace: "ns1",
	})
	assert.NoError(t, err)
	assert.Equal(t, pool.ID, existing.ID)
	existing, err = s.InsertOrGetTokenPool(ctx, &core.TokenPool{
		ID:        fftypes.NewUUID(),
		Name:      "my-pool",
		Namespace: "ns1",
	})
	assert.NoError(t, err)
	assert.Equal(t, pool.ID, existing.ID)
	existing, err = s.InsertOrGetTokenPool(ctx, &core.TokenPool{
		ID:          fftypes.NewUUID(),
		NetworkName: "my-pool",
		Namespace:   "ns1",
	})
	assert.NoError(t, err)
	assert.Equal(t, pool.ID, existing.ID)

	// Update the token pool
	pool.Locator = "67890"
	pool.Type = core.TokenTypeNonFungible
	err = s.UpsertTokenPool(ctx, pool, database.UpsertOptimizationExisting)
	assert.NoError(t, err)

	// Query back the token pool (by ID)
	poolRead, err = s.GetTokenPoolByID(ctx, "ns1", pool.ID)
	assert.NoError(t, err)
	assert.NotNil(t, poolRead)
	poolJson, _ = json.Marshal(&pool)
	poolReadJson, _ = json.Marshal(&poolRead)
	assert.Equal(t, string(poolJson), string(poolReadJson))

	// Delete the token pool
	err = s.DeleteTokenPool(ctx, "ns1", pool.ID)
	assert.NoError(t, err)
}

func TestUpsertTokenPoolFailBegin(t *testing.T) {
	s, mock := newMockProvider().init()
	mock.ExpectBegin().WillReturnError(fmt.Errorf("pop"))
	err := s.UpsertTokenPool(context.Background(), &core.TokenPool{}, database.UpsertOptimizationNew)
	assert.Regexp(t, "FF00175", err)
	assert.NoError(t, mock.ExpectationsWereMet())
}

func TestInsertOrGetTokenPoolFailBegin(t *testing.T) {
	s, mock := newMockProvider().init()
	mock.ExpectBegin().WillReturnError(fmt.Errorf("pop"))
	_, err := s.InsertOrGetTokenPool(context.Background(), &core.TokenPool{})
	assert.Regexp(t, "FF00175", err)
	assert.NoError(t, mock.ExpectationsWereMet())
}

func TestUpsertTokenPoolFailSelect(t *testing.T) {
	s, mock := newMockProvider().init()
	mock.ExpectBegin()
	mock.ExpectQuery("SELECT .*").WillReturnError(fmt.Errorf("pop"))
	mock.ExpectRollback()
	err := s.UpsertTokenPool(context.Background(), &core.TokenPool{}, database.UpsertOptimizationNew)
	assert.Regexp(t, "FF00176", err)
	assert.NoError(t, mock.ExpectationsWereMet())
}

func TestInsertOrGetTokenPoolFailSelectName(t *testing.T) {
	s, mock := newMockProvider().init()
	mock.ExpectBegin()
	mock.ExpectQuery("SELECT .*").WillReturnError(fmt.Errorf("pop"))
	mock.ExpectRollback()
	_, err := s.InsertOrGetTokenPool(context.Background(), &core.TokenPool{})
	assert.Regexp(t, "FF00176", err)
	assert.NoError(t, mock.ExpectationsWereMet())
}

func TestInsertOrGetTokenPoolFailInsert(t *testing.T) {
	s, mock := newMockProvider().init()
	mock.ExpectBegin()
	mock.ExpectExec("INSERT .*").WillReturnError(fmt.Errorf("pop"))
	mock.ExpectQuery("SELECT .*").WillReturnRows(sqlmock.NewRows([]string{}))
	mock.ExpectRollback()
	_, err := s.InsertOrGetTokenPool(context.Background(), &core.TokenPool{})
	assert.Regexp(t, "FF00177", err)
	assert.NoError(t, mock.ExpectationsWereMet())
}

func TestUpsertTokenPoolFailInsert(t *testing.T) {
	s, mock := newMockProvider().init()
	mock.ExpectBegin()
	mock.ExpectExec("INSERT .*").WillReturnError(fmt.Errorf("pop"))
	mock.ExpectQuery("SELECT .*").WillReturnRows(sqlmock.NewRows([]string{}))
	mock.ExpectRollback()
	err := s.UpsertTokenPool(context.Background(), &core.TokenPool{}, database.UpsertOptimizationNew)
	assert.Regexp(t, "FF00177", err)
	assert.NoError(t, mock.ExpectationsWereMet())
}

func TestUpsertTokenPoolFailUpdate(t *testing.T) {
	s, mock := newMockProvider().init()
	mock.ExpectBegin()
	mock.ExpectExec("INSERT .*").WillReturnError(fmt.Errorf("pop"))
	mock.ExpectQuery("SELECT .*").WillReturnRows(sqlmock.NewRows([]string{"id"}).AddRow("1"))
	mock.ExpectExec("UPDATE .*").WillReturnError(fmt.Errorf("pop"))
	mock.ExpectRollback()
	err := s.UpsertTokenPool(context.Background(), &core.TokenPool{}, database.UpsertOptimizationNew)
	assert.Regexp(t, "FF00178", err)
	assert.NoError(t, mock.ExpectationsWereMet())
}

func TestUpsertTokenPoolFailCommit(t *testing.T) {
	s, mock := newMockProvider().init()
	mock.ExpectBegin()
	mock.ExpectExec("INSERT .*").WillReturnResult(sqlmock.NewResult(1, 1))
	mock.ExpectCommit().WillReturnError(fmt.Errorf("pop"))
	err := s.UpsertTokenPool(context.Background(), &core.TokenPool{}, database.UpsertOptimizationNew)
	assert.Regexp(t, "FF00180", err)
	assert.NoError(t, mock.ExpectationsWereMet())
}

func TestGetTokenPoolByIDSelectFail(t *testing.T) {
	s, mock := newMockProvider().init()
	poolID := fftypes.NewUUID()
	mock.ExpectQuery("SELECT .*").WillReturnError(fmt.Errorf("pop"))
	_, err := s.GetTokenPoolByID(context.Background(), "ns1", poolID)
	assert.Regexp(t, "FF00176", err)
	assert.NoError(t, mock.ExpectationsWereMet())
}

func TestGetTokenPoolByIDNotFound(t *testing.T) {
	s, mock := newMockProvider().init()
	poolID := fftypes.NewUUID()
	mock.ExpectQuery("SELECT .*").WillReturnRows(sqlmock.NewRows([]string{"id"}))
	msg, err := s.GetTokenPoolByID(context.Background(), "ns1", poolID)
	assert.NoError(t, err)
	assert.Nil(t, msg)
	assert.NoError(t, mock.ExpectationsWereMet())
}

func TestGetTokenPoolByIDScanFail(t *testing.T) {
	s, mock := newMockProvider().init()
	poolID := fftypes.NewUUID()
	mock.ExpectQuery("SELECT .*").WillReturnRows(sqlmock.NewRows([]string{"id"}).AddRow("only one"))
	_, err := s.GetTokenPoolByID(context.Background(), "ns1", poolID)
	assert.Regexp(t, "FF10121", err)
	assert.NoError(t, mock.ExpectationsWereMet())
}

func TestGetTokenPoolsQueryFail(t *testing.T) {
	s, mock := newMockProvider().init()
	mock.ExpectQuery("SELECT .*").WillReturnError(fmt.Errorf("pop"))
	f := database.TokenPoolQueryFactory.NewFilter(context.Background()).Eq("id", "")
	_, _, err := s.GetTokenPools(context.Background(), "ns1", f)
	assert.Regexp(t, "FF00176", err)
	assert.NoError(t, mock.ExpectationsWereMet())
}

func TestGetTokenPoolsBuildQueryFail(t *testing.T) {
	s, _ := newMockProvider().init()
	f := database.TokenPoolQueryFactory.NewFilter(context.Background()).Eq("id", map[bool]bool{true: false})
	_, _, err := s.GetTokenPools(context.Background(), "ns1", f)
	assert.Regexp(t, "FF00143.*id", err)
}

func TestGetTokenPoolsScanFail(t *testing.T) {
	s, mock := newMockProvider().init()
	mock.ExpectQuery("SELECT .*").WillReturnRows(sqlmock.NewRows([]string{"id"}).AddRow("only one"))
	f := database.TokenPoolQueryFactory.NewFilter(context.Background()).Eq("id", "")
	_, _, err := s.GetTokenPools(context.Background(), "ns1", f)
	assert.Regexp(t, "FF10121", err)
	assert.NoError(t, mock.ExpectationsWereMet())
}

func TestDeleteTokenPoolFailBegin(t *testing.T) {
	s, mock := newMockProvider().init()
	mock.ExpectBegin().WillReturnError(fmt.Errorf("pop"))
	err := s.DeleteTokenPool(context.Background(), "ns1", fftypes.NewUUID())
	assert.Regexp(t, "FF00175", err)
	assert.NoError(t, mock.ExpectationsWereMet())
}

func TestDeleteTokenPoolFailDelete(t *testing.T) {
	s, mock := newMockProvider().init()
	mock.ExpectBegin()
	mock.ExpectExec("DELETE .*").WillReturnError(fmt.Errorf("pop"))
	mock.ExpectRollback()
	err := s.DeleteTokenPool(context.Background(), "ns1", fftypes.NewUUID())
	assert.Regexp(t, "FF00179", err)
	assert.NoError(t, mock.ExpectationsWereMet())
}<|MERGE_RESOLUTION|>--- conflicted
+++ resolved
@@ -38,19 +38,6 @@
 	// Create a new token pool entry
 	poolID := fftypes.NewUUID()
 	pool := &core.TokenPool{
-<<<<<<< HEAD
-		ID:        poolID,
-		Namespace: "ns1",
-		Name:      "my-pool",
-		Standard:  "ERC1155",
-		Type:      core.TokenTypeFungible,
-		Locator:   "12345",
-		Connector: "erc1155",
-		Symbol:    "COIN",
-		Decimals:  18,
-		Message:   fftypes.NewUUID(),
-		Active:    true,
-=======
 		ID:          poolID,
 		Namespace:   "ns1",
 		Name:        "my-pool",
@@ -62,8 +49,7 @@
 		Symbol:      "COIN",
 		Decimals:    18,
 		Message:     fftypes.NewUUID(),
-		State:       core.TokenPoolStateConfirmed,
->>>>>>> 56b8d2f0
+		Active:      true,
 		TX: core.TransactionRef{
 			Type: core.TransactionTypeTokenPool,
 			ID:   fftypes.NewUUID(),
