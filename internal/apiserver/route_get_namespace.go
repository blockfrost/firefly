// Copyright © 2022 Kaleido, Inc.
//
// SPDX-License-Identifier: Apache-2.0
//
// Licensed under the Apache License, Version 2.0 (the "License");
// you may not use this file except in compliance with the License.
// You may obtain a copy of the License at
//
//     http://www.apache.org/licenses/LICENSE-2.0
//
// Unless required by applicable law or agreed to in writing, software
// distributed under the License is distributed on an "AS IS" BASIS,
// WITHOUT WARRANTIES OR CONDITIONS OF ANY KIND, either express or implied.
// See the License for the specific language governing permissions and
// limitations under the License.

package apiserver

import (
	"net/http"

	"github.com/hyperledger/firefly-common/pkg/ffapi"
	"github.com/hyperledger/firefly/internal/coreconfig"
	"github.com/hyperledger/firefly/internal/coremsgs"
	"github.com/hyperledger/firefly/pkg/core"
)

var getNamespace = &ffapi.Route{
	Name:   "getNamespace",
	Path:   "namespaces/{ns}",
	Method: http.MethodGet,
	PathParams: []*ffapi.PathParam{
		{Name: "ns", ExampleFromConf: coreconfig.NamespacesDefault, Description: coremsgs.APIParamsNamespace},
	},
	QueryParams:     nil,
<<<<<<< HEAD
	FilterFactory:   nil,
	DescriptionKey:  coremsgs.APIEndpointsGetNamespace,
=======
	Description:     coremsgs.APIEndpointsGetNamespace,
>>>>>>> eb61c4c6
	JSONInputValue:  nil,
	JSONOutputValue: func() interface{} { return &core.Namespace{} },
	JSONOutputCodes: []int{http.StatusOK},
	Extensions: &coreExtensions{
		CoreJSONHandler: func(r *ffapi.APIRequest, cr *coreRequest) (output interface{}, err error) {
			output, err = cr.or.GetNamespace(cr.ctx, extractNamespace(r.PP))
			return output, err
		},
	},
}<|MERGE_RESOLUTION|>--- conflicted
+++ resolved
@@ -33,12 +33,7 @@
 		{Name: "ns", ExampleFromConf: coreconfig.NamespacesDefault, Description: coremsgs.APIParamsNamespace},
 	},
 	QueryParams:     nil,
-<<<<<<< HEAD
-	FilterFactory:   nil,
-	DescriptionKey:  coremsgs.APIEndpointsGetNamespace,
-=======
 	Description:     coremsgs.APIEndpointsGetNamespace,
->>>>>>> eb61c4c6
 	JSONInputValue:  nil,
 	JSONOutputValue: func() interface{} { return &core.Namespace{} },
 	JSONOutputCodes: []int{http.StatusOK},
