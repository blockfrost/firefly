// Copyright © 2022 Kaleido, Inc.
//
// SPDX-License-Identifier: Apache-2.0
//
// Licensed under the Apache License, Version 2.0 (the "License");
// you may not use this file except in compliance with the License.
// You may obtain a copy of the License at
//
//     http://www.apache.org/licenses/LICENSE-2.0
//
// Unless required by applicable law or agreed to in writing, software
// distributed under the License is distributed on an "AS IS" BASIS,
// WITHOUT WARRANTIES OR CONDITIONS OF ANY KIND, either express or implied.
// See the License for the specific language governing permissions and
// limitations under the License.

package apiserver

import (
	"net/http"

	"github.com/hyperledger/firefly-common/pkg/ffapi"
	"github.com/hyperledger/firefly/internal/coremsgs"
	"github.com/hyperledger/firefly/pkg/core"
	"github.com/hyperledger/firefly/pkg/database"
)

var getIdentityVerifiers = &ffapi.Route{
	Name:   "getIdentityVerifiers",
	Path:   "identities/{iid}/verifiers",
	Method: http.MethodGet,
	PathParams: []*ffapi.PathParam{
		{Name: "iid", Example: "id", Description: coremsgs.APIParamsIdentityID},
	},
	QueryParams:     nil,
<<<<<<< HEAD
	FilterFactory:   database.VerifierQueryFactory,
	DescriptionKey:  coremsgs.APIEndpointsGetIdentityVerifiers,
=======
	Description:     coremsgs.APIEndpointsGetIdentityVerifiers,
>>>>>>> eb61c4c6
	JSONInputValue:  nil,
	JSONOutputValue: func() interface{} { return &[]*core.Verifier{} },
	JSONOutputCodes: []int{http.StatusOK},
	Extensions: &coreExtensions{
		FilterFactory: database.VerifierQueryFactory,
		CoreJSONHandler: func(r *ffapi.APIRequest, cr *coreRequest) (output interface{}, err error) {
			return filterResult(cr.or.NetworkMap().GetIdentityVerifiers(cr.ctx, extractNamespace(r.PP), r.PP["iid"], cr.filter))
		},
	},
}<|MERGE_RESOLUTION|>--- conflicted
+++ resolved
@@ -33,12 +33,7 @@
 		{Name: "iid", Example: "id", Description: coremsgs.APIParamsIdentityID},
 	},
 	QueryParams:     nil,
-<<<<<<< HEAD
-	FilterFactory:   database.VerifierQueryFactory,
-	DescriptionKey:  coremsgs.APIEndpointsGetIdentityVerifiers,
-=======
 	Description:     coremsgs.APIEndpointsGetIdentityVerifiers,
->>>>>>> eb61c4c6
 	JSONInputValue:  nil,
 	JSONOutputValue: func() interface{} { return &[]*core.Verifier{} },
 	JSONOutputCodes: []int{http.StatusOK},
