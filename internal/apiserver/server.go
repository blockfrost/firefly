--- conflicted
+++ resolved
@@ -29,12 +29,8 @@
 	"github.com/hyperledger/firefly/internal/coreconfig"
 	"github.com/hyperledger/firefly/internal/coremsgs"
 	"github.com/hyperledger/firefly/internal/metrics"
-<<<<<<< HEAD
 	"github.com/hyperledger/firefly/internal/namespace"
-	"github.com/hyperledger/firefly/internal/oapiffi"
-=======
 	"github.com/hyperledger/firefly/pkg/database"
->>>>>>> d1289f6b
 	"github.com/prometheus/client_golang/prometheus/promhttp"
 
 	"github.com/ghodss/yaml"
@@ -45,16 +41,8 @@
 	"github.com/hyperledger/firefly-common/pkg/i18n"
 	"github.com/hyperledger/firefly/internal/events/eifactory"
 	"github.com/hyperledger/firefly/internal/events/websockets"
-	"github.com/hyperledger/firefly/internal/orchestrator"
 )
 
-<<<<<<< HEAD
-type rootManagerContextKey struct{}
-
-var ffcodeExtractor = regexp.MustCompile(`^(FF\d+):`)
-
-=======
->>>>>>> d1289f6b
 var (
 	adminConfig   = config.RootSection("admin")
 	apiConfig     = config.RootSection("http")
@@ -98,17 +86,6 @@
 	}
 }
 
-<<<<<<< HEAD
-func getRootMgr(ctx context.Context) namespace.Manager {
-	return ctx.Value(rootManagerContextKey{}).(namespace.Manager)
-}
-
-func getOr(ctx context.Context, ns string) orchestrator.Orchestrator {
-	return getRootMgr(ctx).Orchestrator(ns)
-}
-
-=======
->>>>>>> d1289f6b
 // Serve is the main entry point for the API Server
 func (as *apiServer) Serve(ctx context.Context, mgr namespace.Manager) (err error) {
 	httpErrChan := make(chan error)
@@ -151,281 +128,6 @@
 	}
 }
 
-<<<<<<< HEAD
-type multipartState struct {
-	mpr        *multipart.Reader
-	formParams map[string]string
-	part       *core.Multipart
-	close      func()
-}
-
-func (as *apiServer) getFilePart(req *http.Request) (*multipartState, error) {
-
-	formParams := make(map[string]string)
-	ctx := req.Context()
-	l := log.L(ctx)
-	mpr, err := req.MultipartReader()
-	if err != nil {
-		return nil, i18n.WrapError(ctx, err, coremsgs.MsgMultiPartFormReadError)
-	}
-	for {
-		part, err := mpr.NextPart()
-		if err != nil {
-			return nil, i18n.WrapError(ctx, err, coremsgs.MsgMultiPartFormReadError)
-		}
-		if part.FileName() == "" {
-			value, _ := ioutil.ReadAll(part)
-			formParams[part.FormName()] = string(value)
-		} else {
-			l.Debugf("Processing multi-part upload. Field='%s' Filename='%s'", part.FormName(), part.FileName())
-			mp := &core.Multipart{
-				Data:     part,
-				Filename: part.FileName(),
-				Mimetype: part.Header.Get("Content-Disposition"),
-			}
-			return &multipartState{
-				mpr:        mpr,
-				formParams: formParams,
-				part:       mp,
-				close:      func() { _ = part.Close() },
-			}, nil
-		}
-	}
-}
-
-func (as *apiServer) getParams(req *http.Request, route *oapispec.Route) (queryParams, pathParams map[string]string) {
-	queryParams = make(map[string]string)
-	pathParams = make(map[string]string)
-	if len(route.PathParams) > 0 {
-		v := mux.Vars(req)
-		for _, pp := range route.PathParams {
-			pathParams[pp.Name] = v[pp.Name]
-		}
-	}
-	for _, qp := range route.QueryParams {
-		val, exists := req.URL.Query()[qp.Name]
-		if qp.IsBool {
-			if exists && (len(val) == 0 || val[0] == "" || strings.EqualFold(val[0], "true")) {
-				val = []string{"true"}
-			} else {
-				val = []string{"false"}
-			}
-		}
-		if exists && len(val) > 0 {
-			queryParams[qp.Name] = val[0]
-		}
-	}
-	return queryParams, pathParams
-}
-
-func (as *apiServer) routeHandler(mgr namespace.Manager, apiBaseURL string, route *oapispec.Route) http.HandlerFunc {
-	// Check the mandatory parts are ok at startup time
-	return as.apiWrapper(func(res http.ResponseWriter, req *http.Request) (int, error) {
-
-		var jsonInput interface{}
-		if route.JSONInputValue != nil {
-			jsonInput = route.JSONInputValue()
-		}
-		var queryParams, pathParams map[string]string
-		var multipart *multipartState
-		contentType := req.Header.Get("Content-Type")
-		var err error
-		if req.Method != http.MethodGet && req.Method != http.MethodDelete {
-			switch {
-			case strings.HasPrefix(strings.ToLower(contentType), "multipart/form-data") && route.FormUploadHandler != nil:
-				multipart, err = as.getFilePart(req)
-				if err != nil {
-					return 400, err
-				}
-				defer multipart.close()
-			case strings.HasPrefix(strings.ToLower(contentType), "application/json"):
-				if jsonInput != nil {
-					err = json.NewDecoder(req.Body).Decode(&jsonInput)
-				}
-			default:
-				return 415, i18n.NewError(req.Context(), coremsgs.MsgInvalidContentType)
-			}
-		}
-
-		var filter database.AndFilter
-		var status = 400 // if fail parsing input
-		var output interface{}
-		if err == nil {
-			queryParams, pathParams = as.getParams(req, route)
-			if route.FilterFactory != nil {
-				filter, err = as.buildFilter(req, route.FilterFactory)
-			}
-		}
-
-		if err == nil {
-			rCtx := context.WithValue(req.Context(), rootManagerContextKey{}, mgr)
-			r := &oapispec.APIRequest{
-				Ctx:             rCtx,
-				RootMgr:         mgr,
-				Req:             req,
-				PP:              pathParams,
-				QP:              queryParams,
-				Filter:          filter,
-				Input:           jsonInput,
-				SuccessStatus:   http.StatusOK,
-				APIBaseURL:      apiBaseURL,
-				ResponseHeaders: res.Header(),
-			}
-			if len(route.JSONOutputCodes) > 0 {
-				r.SuccessStatus = route.JSONOutputCodes[0]
-			}
-			if multipart != nil {
-				r.FP = multipart.formParams
-				r.Part = multipart.part
-				output, err = route.FormUploadHandler(r)
-			} else {
-				output, err = route.JSONHandler(r)
-			}
-			status = r.SuccessStatus // Can be updated by the route
-		}
-		if err == nil && multipart != nil {
-			// Catch the case that someone puts form fields after the file in a multi-part body.
-			// We don't support that, so that we can stream through the core rather than having
-			// to hold everything in memory.
-			trailing, expectEOF := multipart.mpr.NextPart()
-			if expectEOF == nil {
-				err = i18n.NewError(req.Context(), coremsgs.MsgFieldsAfterFile, trailing.FormName())
-			}
-		}
-		if err == nil {
-			status, err = as.handleOutput(req.Context(), res, status, output)
-		}
-		return status, err
-	})
-}
-
-func (as *apiServer) handleOutput(ctx context.Context, res http.ResponseWriter, status int, output interface{}) (int, error) {
-	vOutput := reflect.ValueOf(output)
-	outputKind := vOutput.Kind()
-	isPointer := outputKind == reflect.Ptr
-	invalid := outputKind == reflect.Invalid
-	isNil := output == nil || invalid || (isPointer && vOutput.IsNil())
-	var reader io.ReadCloser
-	var marshalErr error
-	if !isNil && vOutput.CanInterface() {
-		reader, _ = vOutput.Interface().(io.ReadCloser)
-	}
-	switch {
-	case isNil:
-		if status != 204 {
-			return 404, i18n.NewError(ctx, coremsgs.Msg404NoResult)
-		}
-		res.WriteHeader(204)
-	case reader != nil:
-		defer reader.Close()
-		res.Header().Add("Content-Type", "application/octet-stream")
-		res.WriteHeader(status)
-		_, marshalErr = io.Copy(res, reader)
-	default:
-		res.Header().Add("Content-Type", "application/json")
-		res.WriteHeader(status)
-		marshalErr = json.NewEncoder(res).Encode(output)
-	}
-	if marshalErr != nil {
-		err := i18n.WrapError(ctx, marshalErr, coremsgs.MsgResponseMarshalError)
-		log.L(ctx).Errorf(err.Error())
-		return 500, err
-	}
-	return status, nil
-}
-
-func (as *apiServer) getTimeout(req *http.Request) time.Duration {
-	// Configure a server-side timeout on each request, to try and avoid cases where the API requester
-	// times out, and we continue to churn indefinitely processing the request.
-	// Long-running processes should be dispatched asynchronously (API returns 202 Accepted asap),
-	// and the caller can either listen on the websocket for updates, or poll the status of the affected object.
-	// This is dependent on the context being passed down through to all blocking operations down the stack
-	// (while avoiding passing the context to asynchronous tasks that are dispatched as a result of the request)
-	reqTimeout := as.apiTimeout
-	reqTimeoutHeader := req.Header.Get("Request-Timeout")
-	if reqTimeoutHeader != "" {
-		customTimeout, err := fftypes.ParseDurationString(reqTimeoutHeader, time.Second /* default is seconds */)
-		if err != nil {
-			log.L(req.Context()).Warnf("Invalid Request-Timeout header '%s': %s", reqTimeoutHeader, err)
-		} else {
-			reqTimeout = time.Duration(customTimeout)
-			if reqTimeout > as.apiMaxTimeout {
-				reqTimeout = as.apiMaxTimeout
-			}
-		}
-	}
-	return reqTimeout
-}
-
-func (as *apiServer) apiWrapper(handler func(res http.ResponseWriter, req *http.Request) (status int, err error)) http.HandlerFunc {
-	return func(res http.ResponseWriter, req *http.Request) {
-
-		reqTimeout := as.getTimeout(req)
-		ctx, cancel := context.WithTimeout(req.Context(), reqTimeout)
-		httpReqID := fftypes.ShortID()
-		ctx = log.WithLogField(ctx, "httpreq", httpReqID)
-		req = req.WithContext(ctx)
-		defer cancel()
-
-		// Wrap the request itself in a log wrapper, that gives minimal request/response and timing info
-		l := log.L(ctx)
-		l.Infof("--> %s %s", req.Method, req.URL.Path)
-		startTime := time.Now()
-		status, err := handler(res, req)
-		durationMS := float64(time.Since(startTime)) / float64(time.Millisecond)
-		if err != nil {
-
-			// Routers don't need to tweak the status code when sending errors.
-			// .. either the FF12345 error they raise is mapped to a status hint
-			ffcodeExtract := ffcodeExtractor.FindStringSubmatch(err.Error())
-			if len(ffcodeExtract) >= 2 {
-				if statusHint, ok := i18n.GetStatusHint(ffcodeExtract[1]); ok {
-					status = statusHint
-				}
-			}
-
-			// If the context is done, we wrap in 408
-			if status != http.StatusRequestTimeout {
-				select {
-				case <-ctx.Done():
-					l.Errorf("Request failed and context is closed. Returning %d (overriding %d): %s", http.StatusRequestTimeout, status, err)
-					status = http.StatusRequestTimeout
-					err = i18n.WrapError(ctx, err, coremsgs.MsgRequestTimeout, httpReqID, durationMS)
-				default:
-				}
-			}
-
-			// ... or we default to 500
-			if status < 300 {
-				status = 500
-			}
-			l.Infof("<-- %s %s [%d] (%.2fms): %s", req.Method, req.URL.Path, status, durationMS, err)
-			res.Header().Add("Content-Type", "application/json")
-			res.WriteHeader(status)
-			_ = json.NewEncoder(res).Encode(&fftypes.RESTError{
-				Error: err.Error(),
-			})
-		} else {
-			l.Infof("<-- %s %s [%d] (%.2fms)", req.Method, req.URL.Path, status, durationMS)
-		}
-	}
-}
-
-func (as *apiServer) notFoundHandler(res http.ResponseWriter, req *http.Request) (status int, err error) {
-	res.Header().Add("Content-Type", "application/json")
-	return 404, i18n.NewError(req.Context(), coremsgs.Msg404NotFound)
-}
-
-func (as *apiServer) swaggerUIHandler(url string) func(res http.ResponseWriter, req *http.Request) (status int, err error) {
-	return func(res http.ResponseWriter, req *http.Request) (status int, err error) {
-		res.Header().Add("Content-Type", "text/html")
-		_, _ = res.Write(oapispec.SwaggerUIHTML(req.Context(), url))
-		return 200, nil
-	}
-}
-
-=======
->>>>>>> d1289f6b
 func (as *apiServer) getPublicURL(conf config.Section, pathPrefix string) string {
 	publicURL := conf.GetString(httpserver.HTTPConfPublicURL)
 	if publicURL == "" {
@@ -495,10 +197,10 @@
 	}
 }
 
-func (as *apiServer) contractSwaggerGenerator(apiBaseURL string) func(req *http.Request) (*openapi3.T, error) {
+func (as *apiServer) contractSwaggerGenerator(mgr namespace.Manager, apiBaseURL string) func(req *http.Request) (*openapi3.T, error) {
 	return func(req *http.Request) (*openapi3.T, error) {
 		vars := mux.Vars(req)
-		cm := getOr(req.Context(), vars["ns"]).Contracts()
+		cm := mgr.Orchestrator(vars["ns"]).Contracts()
 		api, err := cm.GetContractAPI(req.Context(), apiBaseURL, vars["ns"], vars["apiName"])
 		if err != nil {
 			return nil, err
@@ -516,10 +218,7 @@
 	}
 }
 
-<<<<<<< HEAD
-func (as *apiServer) createMuxRouter(ctx context.Context, mgr namespace.Manager) *mux.Router {
-=======
-func (as *apiServer) routeHandler(hf *ffapi.HandlerFactory, or orchestrator.Orchestrator, apiBaseURL string, route *ffapi.Route) http.HandlerFunc {
+func (as *apiServer) routeHandler(hf *ffapi.HandlerFactory, mgr namespace.Manager, apiBaseURL string, route *ffapi.Route) http.HandlerFunc {
 	// We extend the base ffapi functionality, with standardized DB filter support for all core resources.
 	// We also pass the Orchestrator context through
 	ce := route.Extensions.(*coreExtensions)
@@ -531,6 +230,8 @@
 				return nil, err
 			}
 		}
+		vars := mux.Vars(r.Req)
+		or := mgr.Orchestrator(vars["ns"])
 		cr := &coreRequest{
 			or:         or,
 			ctx:        r.Req.Context(),
@@ -541,6 +242,8 @@
 	}
 	if ce.CoreFormUploadHandler != nil {
 		route.FormUploadHandler = func(r *ffapi.APIRequest) (output interface{}, err error) {
+			vars := mux.Vars(r.Req)
+			or := mgr.Orchestrator(vars["ns"])
 			cr := &coreRequest{
 				or:         or,
 				ctx:        r.Req.Context(),
@@ -559,8 +262,7 @@
 	}
 }
 
-func (as *apiServer) createMuxRouter(ctx context.Context, o orchestrator.Orchestrator) *mux.Router {
->>>>>>> d1289f6b
+func (as *apiServer) createMuxRouter(ctx context.Context, mgr namespace.Manager) *mux.Router {
 	r := mux.NewRouter()
 	hf := as.handlerFactory()
 
@@ -571,25 +273,15 @@
 	publicURL := as.getPublicURL(apiConfig, "")
 	apiBaseURL := fmt.Sprintf("%s/api/v1", publicURL)
 	for _, route := range routes {
-<<<<<<< HEAD
-		if route.JSONHandler != nil {
-			r.HandleFunc(fmt.Sprintf("/api/v1/%s", route.Path), as.routeHandler(mgr, apiBaseURL, route)).
-				Methods(route.Method)
-		}
-	}
-
-	r.HandleFunc(`/api/v1/namespaces/{ns}/apis/{apiName}/api/swagger{ext:\.yaml|\.json|}`, as.apiWrapper(as.swaggerHandler(as.contractSwaggerGenerator(apiBaseURL))))
-=======
 		if ce, ok := route.Extensions.(*coreExtensions); ok {
 			if ce.CoreJSONHandler != nil {
-				r.HandleFunc(fmt.Sprintf("/api/v1/%s", route.Path), as.routeHandler(hf, o, apiBaseURL, route)).
+				r.HandleFunc(fmt.Sprintf("/api/v1/%s", route.Path), as.routeHandler(hf, mgr, apiBaseURL, route)).
 					Methods(route.Method)
 			}
 		}
 	}
 
-	r.HandleFunc(`/api/v1/namespaces/{ns}/apis/{apiName}/api/swagger{ext:\.yaml|\.json|}`, hf.APIWrapper(as.swaggerHandler(as.contractSwaggerGenerator(o, apiBaseURL))))
->>>>>>> d1289f6b
+	r.HandleFunc(`/api/v1/namespaces/{ns}/apis/{apiName}/api/swagger{ext:\.yaml|\.json|}`, hf.APIWrapper(as.swaggerHandler(as.contractSwaggerGenerator(mgr, apiBaseURL))))
 	r.HandleFunc(`/api/v1/namespaces/{ns}/apis/{apiName}/api`, func(rw http.ResponseWriter, req *http.Request) {
 		url := req.URL.String() + "/swagger.yaml"
 		handler := hf.APIWrapper(hf.SwaggerUIHandler(url))
@@ -612,16 +304,12 @@
 	return r
 }
 
-<<<<<<< HEAD
-func (as *apiServer) adminWSHandler(mgr namespace.Manager) http.HandlerFunc {
-=======
 func (as *apiServer) notFoundHandler(res http.ResponseWriter, req *http.Request) (status int, err error) {
 	res.Header().Add("Content-Type", "application/json")
 	return 404, i18n.NewError(req.Context(), coremsgs.Msg404NotFound)
 }
 
-func (as *apiServer) adminWSHandler(o orchestrator.Orchestrator) http.HandlerFunc {
->>>>>>> d1289f6b
+func (as *apiServer) adminWSHandler(mgr namespace.Manager) http.HandlerFunc {
 	// The admin events listener will be initialized when we start, so we access it it from Orchestrator on demand
 	return func(w http.ResponseWriter, r *http.Request) {
 		// o.AdminEvents().ServeHTTPWebSocketListener(w, r)
@@ -638,17 +326,11 @@
 	publicURL := as.getPublicURL(adminConfig, "admin")
 	apiBaseURL := fmt.Sprintf("%s/admin/api/v1", publicURL)
 	for _, route := range adminRoutes {
-<<<<<<< HEAD
-		if route.JSONHandler != nil {
-			r.HandleFunc(fmt.Sprintf("/admin/api/v1/%s", route.Path), as.routeHandler(mgr, apiBaseURL, route)).
-				Methods(route.Method)
-=======
 		if ce, ok := route.Extensions.(*coreExtensions); ok {
 			if ce.CoreJSONHandler != nil {
-				r.HandleFunc(fmt.Sprintf("/admin/api/v1/%s", route.Path), as.routeHandler(hf, o, apiBaseURL, route)).
+				r.HandleFunc(fmt.Sprintf("/admin/api/v1/%s", route.Path), as.routeHandler(hf, mgr, apiBaseURL, route)).
 					Methods(route.Method)
 			}
->>>>>>> d1289f6b
 		}
 	}
 	r.HandleFunc(`/admin/api/swagger{ext:\.yaml|\.json|}`, hf.APIWrapper(as.swaggerHandler(as.swaggerGenerator(adminRoutes, apiBaseURL))))
