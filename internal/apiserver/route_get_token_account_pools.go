--- conflicted
+++ resolved
@@ -33,12 +33,7 @@
 		{Name: "key", Description: coremsgs.APIParamsTokenAccountKey},
 	},
 	QueryParams:     nil,
-<<<<<<< HEAD
-	FilterFactory:   database.TokenAccountPoolQueryFactory,
-	DescriptionKey:  coremsgs.APIEndpointsGetTokenAccountPools,
-=======
 	Description:     coremsgs.APIEndpointsGetTokenAccountPools,
->>>>>>> eb61c4c6
 	JSONInputValue:  nil,
 	JSONOutputValue: func() interface{} { return []*core.TokenAccountPool{} },
 	JSONOutputCodes: []int{http.StatusOK},
