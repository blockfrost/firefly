--- conflicted
+++ resolved
@@ -31,12 +31,7 @@
 	Method:          http.MethodGet,
 	PathParams:      nil,
 	QueryParams:     nil,
-<<<<<<< HEAD
-	FilterFactory:   database.TokenAccountQueryFactory,
-	DescriptionKey:  coremsgs.APIEndpointsGetTokenAccounts,
-=======
 	Description:     coremsgs.APIEndpointsGetTokenAccounts,
->>>>>>> eb61c4c6
 	JSONInputValue:  nil,
 	JSONOutputValue: func() interface{} { return []*core.TokenAccount{} },
 	JSONOutputCodes: []int{http.StatusOK},
