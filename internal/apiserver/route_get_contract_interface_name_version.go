--- conflicted
+++ resolved
@@ -36,12 +36,7 @@
 	QueryParams: []*ffapi.QueryParam{
 		{Name: "fetchchildren", Example: "true", Description: coremsgs.APIParamsContractInterfaceFetchChildren, IsBool: true},
 	},
-<<<<<<< HEAD
-	FilterFactory:   nil,
-	DescriptionKey:  coremsgs.APIEndpointsGetContractInterfaceNameVersion,
-=======
 	Description:     coremsgs.APIEndpointsGetContractInterfaceNameVersion,
->>>>>>> eb61c4c6
 	JSONInputValue:  nil,
 	JSONOutputValue: func() interface{} { return &core.FFI{} },
 	JSONOutputCodes: []int{http.StatusOK},
