--- conflicted
+++ resolved
@@ -36,15 +36,9 @@
 	JSONInputValue:  nil,
 	JSONOutputValue: func() interface{} { return &[]*core.BlockchainEvent{} },
 	JSONOutputCodes: []int{http.StatusOK},
-<<<<<<< HEAD
-	JSONHandler: func(r *oapispec.APIRequest) (output interface{}, err error) {
-		ns := extractNamespace(r.PP)
-		return filterResult(getOr(r.Ctx, ns).GetTransactionBlockchainEvents(r.Ctx, ns, r.PP["txnid"]))
-=======
 	Extensions: &coreExtensions{
 		CoreJSONHandler: func(r *ffapi.APIRequest, cr *coreRequest) (output interface{}, err error) {
 			return filterResult(cr.or.GetTransactionBlockchainEvents(cr.ctx, extractNamespace(r.PP), r.PP["txnid"]))
 		},
->>>>>>> d1289f6b
 	},
 }