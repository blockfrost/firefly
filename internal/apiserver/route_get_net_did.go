// Copyright © 2022 Kaleido, Inc.
//
// SPDX-License-Identifier: Apache-2.0
//
// Licensed under the Apache License, Version 2.0 (the "License");
// you may not use this file except in compliance with the License.
// You may obtain a copy of the License at
//
//     http://www.apache.org/licenses/LICENSE-2.0
//
// Unless required by applicable law or agreed to in writing, software
// distributed under the License is distributed on an "AS IS" BASIS,
// WITHOUT WARRANTIES OR CONDITIONS OF ANY KIND, either express or implied.
// See the License for the specific language governing permissions and
// limitations under the License.

package apiserver

import (
	"net/http"
	"strings"

	"github.com/hyperledger/firefly-common/pkg/ffapi"
	"github.com/hyperledger/firefly/internal/coremsgs"
	"github.com/hyperledger/firefly/pkg/core"
)

var getNetworkIdentityByDID = &ffapi.Route{
	Name:   "getNetworkIdentityByDID",
	Path:   "network/identities/{did:.+}",
	Method: http.MethodGet,
	QueryParams: []*ffapi.QueryParam{
		{Name: "fetchverifiers", Example: "true", Description: coremsgs.APIParamsFetchVerifiers, IsBool: true},
	},
	PathParams: []*ffapi.PathParam{
		{Name: "did", Description: coremsgs.APIParamsDID},
	},
	Description:     coremsgs.APIEndpointsGetNetworkIdentityByDID,
	Deprecated:      true, // use getIdentityByDID instead
	JSONInputValue:  nil,
	JSONOutputValue: func() interface{} { return &core.IdentityWithVerifiers{} },
	JSONOutputCodes: []int{http.StatusOK},
<<<<<<< HEAD
	JSONHandler: func(r *oapispec.APIRequest) (output interface{}, err error) {
		ns := extractNamespace(r.PP)
		if strings.EqualFold(r.QP["fetchverifiers"], "true") {
			return getOr(r.Ctx, ns).NetworkMap().GetIdentityByDIDWithVerifiers(r.Ctx, r.PP["did"])
		}
		return getOr(r.Ctx, ns).NetworkMap().GetIdentityByDID(r.Ctx, r.PP["did"])
=======
	Extensions: &coreExtensions{
		CoreJSONHandler: func(r *ffapi.APIRequest, cr *coreRequest) (output interface{}, err error) {
			if strings.EqualFold(r.QP["fetchverifiers"], "true") {
				return cr.or.NetworkMap().GetIdentityByDIDWithVerifiers(cr.ctx, extractNamespace(r.PP), r.PP["did"])
			}
			return cr.or.NetworkMap().GetIdentityByDID(cr.ctx, extractNamespace(r.PP), r.PP["did"])
		},
>>>>>>> d1289f6b
	},
}<|MERGE_RESOLUTION|>--- conflicted
+++ resolved
@@ -40,14 +40,6 @@
 	JSONInputValue:  nil,
 	JSONOutputValue: func() interface{} { return &core.IdentityWithVerifiers{} },
 	JSONOutputCodes: []int{http.StatusOK},
-<<<<<<< HEAD
-	JSONHandler: func(r *oapispec.APIRequest) (output interface{}, err error) {
-		ns := extractNamespace(r.PP)
-		if strings.EqualFold(r.QP["fetchverifiers"], "true") {
-			return getOr(r.Ctx, ns).NetworkMap().GetIdentityByDIDWithVerifiers(r.Ctx, r.PP["did"])
-		}
-		return getOr(r.Ctx, ns).NetworkMap().GetIdentityByDID(r.Ctx, r.PP["did"])
-=======
 	Extensions: &coreExtensions{
 		CoreJSONHandler: func(r *ffapi.APIRequest, cr *coreRequest) (output interface{}, err error) {
 			if strings.EqualFold(r.QP["fetchverifiers"], "true") {
@@ -55,6 +47,5 @@
 			}
 			return cr.or.NetworkMap().GetIdentityByDID(cr.ctx, extractNamespace(r.PP), r.PP["did"])
 		},
->>>>>>> d1289f6b
 	},
 }