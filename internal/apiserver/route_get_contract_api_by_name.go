--- conflicted
+++ resolved
@@ -36,15 +36,9 @@
 	JSONInputValue:  nil,
 	JSONOutputValue: func() interface{} { return &core.ContractAPI{} },
 	JSONOutputCodes: []int{http.StatusOK},
-<<<<<<< HEAD
-	JSONHandler: func(r *oapispec.APIRequest) (output interface{}, err error) {
-		ns := extractNamespace(r.PP)
-		return getOr(r.Ctx, ns).Contracts().GetContractAPI(r.Ctx, r.APIBaseURL, extractNamespace(r.PP), r.PP["apiName"])
-=======
 	Extensions: &coreExtensions{
 		CoreJSONHandler: func(r *ffapi.APIRequest, cr *coreRequest) (output interface{}, err error) {
 			return cr.or.Contracts().GetContractAPI(cr.ctx, cr.apiBaseURL, extractNamespace(r.PP), r.PP["apiName"])
 		},
->>>>>>> d1289f6b
 	},
 }