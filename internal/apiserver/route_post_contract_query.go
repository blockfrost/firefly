// Copyright © 2022 Kaleido, Inc.
//
// SPDX-License-Identifier: Apache-2.0
//
// Licensed under the Apache License, Version 2.0 (the "License");
// you may not use this file except in compliance with the License.
// You may obtain a copy of the License at
//
//     http://www.apache.org/licenses/LICENSE-2.0
//
// Unless required by applicable law or agreed to in writing, software
// distributed under the License is distributed on an "AS IS" BASIS,
// WITHOUT WARRANTIES OR CONDITIONS OF ANY KIND, either express or implied.
// See the License for the specific language governing permissions and
// limitations under the License.

package apiserver

import (
	"net/http"

	"github.com/hyperledger/firefly-common/pkg/ffapi"
	"github.com/hyperledger/firefly/internal/coremsgs"
	"github.com/hyperledger/firefly/pkg/core"
)

var postContractQuery = &ffapi.Route{
	Name:            "postContractQuery",
	Path:            "contracts/query",
	Method:          http.MethodPost,
	PathParams:      nil,
<<<<<<< HEAD
	QueryParams:     []*oapispec.QueryParam{},
	FilterFactory:   nil,
	DescriptionKey:  coremsgs.APIEndpointsPostContractQuery,
=======
	QueryParams:     []*ffapi.QueryParam{},
	Description:     coremsgs.APIEndpointsPostContractQuery,
>>>>>>> eb61c4c6
	JSONInputValue:  func() interface{} { return &core.ContractCallRequest{} },
	JSONOutputValue: func() interface{} { return make(map[string]interface{}) },
	JSONOutputCodes: []int{http.StatusOK},
	Extensions: &coreExtensions{
		CoreJSONHandler: func(r *ffapi.APIRequest, cr *coreRequest) (output interface{}, err error) {
			req := r.Input.(*core.ContractCallRequest)
			req.Type = core.CallTypeQuery
			return cr.or.Contracts().InvokeContract(cr.ctx, extractNamespace(r.PP), req, true)
		},
	},
}<|MERGE_RESOLUTION|>--- conflicted
+++ resolved
@@ -29,14 +29,8 @@
 	Path:            "contracts/query",
 	Method:          http.MethodPost,
 	PathParams:      nil,
-<<<<<<< HEAD
-	QueryParams:     []*oapispec.QueryParam{},
-	FilterFactory:   nil,
-	DescriptionKey:  coremsgs.APIEndpointsPostContractQuery,
-=======
+	Description:     coremsgs.APIEndpointsPostContractQuery,
 	QueryParams:     []*ffapi.QueryParam{},
-	Description:     coremsgs.APIEndpointsPostContractQuery,
->>>>>>> eb61c4c6
 	JSONInputValue:  func() interface{} { return &core.ContractCallRequest{} },
 	JSONOutputValue: func() interface{} { return make(map[string]interface{}) },
 	JSONOutputCodes: []int{http.StatusOK},
