// Copyright © 2022 Kaleido, Inc.
//
// SPDX-License-Identifier: Apache-2.0
//
// Licensed under the Apache License, Version 2.0 (the "License");
// you may not use this file except in compliance with the License.
// You may obtain a copy of the License at
//
//     http://www.apache.org/licenses/LICENSE-2.0
//
// Unless required by applicable law or agreed to in writing, software
// distributed under the License is distributed on an "AS IS" BASIS,
// WITHOUT WARRANTIES OR CONDITIONS OF ANY KIND, either express or implied.
// See the License for the specific language governing permissions and
// limitations under the License.

package apiserver

import (
	"net/http"

	"github.com/hyperledger/firefly-common/pkg/ffapi"
	"github.com/hyperledger/firefly/internal/coremsgs"
	"github.com/hyperledger/firefly/pkg/core"
	"github.com/hyperledger/firefly/pkg/database"
)

var getTxns = &ffapi.Route{
	Name:            "getTxns",
	Path:            "transactions",
	Method:          http.MethodGet,
	PathParams:      nil,
	QueryParams:     nil,
<<<<<<< HEAD
	FilterFactory:   database.TransactionQueryFactory,
	DescriptionKey:  coremsgs.APIEndpointsGetTxns,
=======
	Description:     coremsgs.APIEndpointsGetTxns,
>>>>>>> eb61c4c6
	JSONInputValue:  nil,
	JSONOutputValue: func() interface{} { return []*core.Transaction{} },
	JSONOutputCodes: []int{http.StatusOK},
	Extensions: &coreExtensions{
		FilterFactory: database.TransactionQueryFactory,
		CoreJSONHandler: func(r *ffapi.APIRequest, cr *coreRequest) (output interface{}, err error) {
			return filterResult(cr.or.GetTransactions(cr.ctx, extractNamespace(r.PP), cr.filter))
		},
	},
}<|MERGE_RESOLUTION|>--- conflicted
+++ resolved
@@ -31,12 +31,7 @@
 	Method:          http.MethodGet,
 	PathParams:      nil,
 	QueryParams:     nil,
-<<<<<<< HEAD
-	FilterFactory:   database.TransactionQueryFactory,
-	DescriptionKey:  coremsgs.APIEndpointsGetTxns,
-=======
 	Description:     coremsgs.APIEndpointsGetTxns,
->>>>>>> eb61c4c6
 	JSONInputValue:  nil,
 	JSONOutputValue: func() interface{} { return []*core.Transaction{} },
 	JSONOutputCodes: []int{http.StatusOK},
