// Copyright © 2023 Kaleido, Inc.
//
// SPDX-License-Identifier: Apache-2.0
//
// Licensed under the Apache License, Version 2.0 (the "License");
// you may not use this file except in compliance with the License.
// You may obtain a copy of the License at
//
//     http://www.apache.org/licenses/LICENSE-2.0
//
// Unless required by applicable law or agreed to in writing, software
// distributed under the License is distributed on an "AS IS" BASIS,
// WITHOUT WARRANTIES OR CONDITIONS OF ANY KIND, either express or implied.
// See the License for the specific language governing permissions and
// limitations under the License.

package assets

import (
	"context"
	"fmt"

	"github.com/hyperledger/firefly-common/pkg/ffapi"
	"github.com/hyperledger/firefly-common/pkg/fftypes"
	"github.com/hyperledger/firefly-common/pkg/i18n"
	"github.com/hyperledger/firefly-common/pkg/log"
	"github.com/hyperledger/firefly/internal/coremsgs"
	"github.com/hyperledger/firefly/internal/database/sqlcommon"
	"github.com/hyperledger/firefly/internal/txcommon"
	"github.com/hyperledger/firefly/pkg/core"
	"github.com/hyperledger/firefly/pkg/database"
)

func (am *assetManager) CreateTokenPool(ctx context.Context, pool *core.TokenPoolInput, waitConfirm bool) (*core.TokenPool, error) {
	if err := fftypes.ValidateFFNameFieldNoUUID(ctx, pool.Name, "name"); err != nil {
		return nil, err
	}
	if existing, err := am.database.GetTokenPool(ctx, am.namespace, pool.Name); err != nil {
		return nil, err
	} else if existing != nil {
		return nil, i18n.NewError(ctx, coremsgs.MsgTokenPoolDuplicate, pool.Name)
	}
	pool.ID = fftypes.NewUUID()
	pool.Namespace = am.namespace

	if pool.Connector == "" {
		connector, err := am.getDefaultTokenConnector(ctx)
		if err != nil {
			return nil, err
		}
		pool.Connector = connector
	}

	if pool.Interface != nil {
		if err := am.contracts.ResolveFFIReference(ctx, pool.Interface); err != nil {
			return nil, err
		}
	}

	var err error
	pool.Key, err = am.identity.ResolveInputSigningKey(ctx, pool.Key, am.keyNormalization)
	if err != nil {
		return nil, err
	}
	return am.createTokenPoolInternal(ctx, pool, waitConfirm)
}

func (am *assetManager) createTokenPoolInternal(ctx context.Context, pool *core.TokenPoolInput, waitConfirm bool) (*core.TokenPool, error) {
	plugin, err := am.selectTokenPlugin(ctx, pool.Connector)
	if err != nil {
		return nil, err
	}

	if waitConfirm {
		return am.syncasync.WaitForTokenPool(ctx, pool.ID, func(ctx context.Context) error {
			_, err := am.createTokenPoolInternal(ctx, pool, false)
			return err
		})
	}

	var newOperation *core.Operation
	var resubmittedOperation *core.Operation
	err = am.database.RunAsGroup(ctx, func(ctx context.Context) (err error) {
		txid, err := am.txHelper.SubmitNewTransaction(ctx, core.TransactionTypeTokenPool, pool.IdempotencyKey)
		if err != nil {
			var resubmitErr error

			// Check if we've clashed on idempotency key. There might be operations still in "Initialized" state that need
			// submitting to their handlers.
			if idemErr, ok := err.(*sqlcommon.IdempotencyError); ok {
				resubmittedOperation, resubmitErr = am.operations.ResubmitOperations(ctx, idemErr.ExistingTXID)
				if resubmitErr != nil {
					// Error doing resubmit, return the new error
					return resubmitErr
				}
			}
			return err
		}

		pool.TX.ID = txid
		pool.TX.Type = core.TransactionTypeTokenPool

		newOperation = core.NewOperation(
			plugin,
			am.namespace,
			txid,
			core.OpTypeTokenCreatePool)
		if err = txcommon.AddTokenPoolCreateInputs(newOperation, &pool.TokenPool); err == nil {
			err = am.operations.AddOrReuseOperation(ctx, newOperation)
		}
		return err
	})
	if resubmittedOperation != nil {
		// We resubmitted a previously initialized operation, don't run a new one
		return &pool.TokenPool, nil
	}
	if err != nil {
		// Any other error? Return the error unchanged
		return nil, err
	}

	_, err = am.operations.RunOperation(ctx, opCreatePool(newOperation, &pool.TokenPool))
	return &pool.TokenPool, err
}

func (am *assetManager) ActivateTokenPool(ctx context.Context, pool *core.TokenPool) error {
	plugin, err := am.selectTokenPlugin(ctx, pool.Connector)
	if err != nil {
		return err
	}

	var op *core.Operation
	err = am.database.RunAsGroup(ctx, func(ctx context.Context) (err error) {
		if existing, err := am.txHelper.FindOperationInTransaction(ctx, pool.TX.ID, core.OpTypeTokenActivatePool); err != nil {
			return err
		} else if existing != nil {
			log.L(ctx).Debugf("Dropping duplicate token pool activation request for pool %s", pool.ID)
			return nil
		}

		op = core.NewOperation(
			plugin,
			am.namespace,
			pool.TX.ID,
			core.OpTypeTokenActivatePool)
		txcommon.AddTokenPoolActivateInputs(op, pool.ID)
		return am.operations.AddOrReuseOperation(ctx, op)
	})
	if err != nil || op == nil {
		return err
	}

	_, err = am.operations.RunOperation(ctx, opActivatePool(op, pool))
	return err
}

func (am *assetManager) GetTokenPools(ctx context.Context, filter ffapi.AndFilter) ([]*core.TokenPool, *ffapi.FilterResult, error) {
	return am.database.GetTokenPools(ctx, am.namespace, filter)
}

<<<<<<< HEAD
func (am *assetManager) GetTokenPool(ctx context.Context, connector, poolName string) (*core.TokenPool, error) {
	cacheKey := fmt.Sprintf("ns=%s,connector=%s,pool=%s", am.namespace, connector, poolName)
	if cachedValue := am.cache.Get(cacheKey); cachedValue != nil {
		log.L(ctx).Debugf("Token pool cache hit: %s", cacheKey)
		return cachedValue.(*core.TokenPool), nil
	}
	log.L(ctx).Debugf("Token pool cache miss: %s", cacheKey)
=======
func (am *assetManager) GetTokenPoolByLocator(ctx context.Context, connector, poolLocator string) (*core.TokenPool, error) {
>>>>>>> 56b8d2f0
	if _, err := am.selectTokenPlugin(ctx, connector); err != nil {
		return nil, err
	}

	fb := database.TokenPoolQueryFactory.NewFilter(ctx)
	results, _, err := am.database.GetTokenPools(ctx, am.namespace, fb.And(
		fb.Eq("connector", connector),
		fb.Eq("locator", poolLocator),
	))
	if err != nil || len(results) == 0 {
		return nil, err
	}
<<<<<<< HEAD
	if pool == nil {
		return nil, i18n.NewError(ctx, coremsgs.Msg404NotFound)
	}
	// Cache the result
	am.cache.Set(cacheKey, pool)
	return pool, nil
}

func (am *assetManager) GetTokenPoolByLocator(ctx context.Context, connector, poolLocator string) (*core.TokenPool, error) {
	cacheKey := fmt.Sprintf("ns=%s,connector=%s,poollocator=%s", am.namespace, connector, poolLocator)
	if cachedValue := am.cache.Get(cacheKey); cachedValue != nil {
		log.L(ctx).Debugf("Token pool cache hit: %s", cacheKey)
		return cachedValue.(*core.TokenPool), nil
	}
	log.L(ctx).Debugf("Token pool cache miss: %s", cacheKey)
	if _, err := am.selectTokenPlugin(ctx, connector); err != nil {
		return nil, err
	}
	pool, err := am.database.GetTokenPoolByLocator(ctx, am.namespace, connector, poolLocator)
	if err != nil {
		return nil, err
	}
	if pool == nil {
		return nil, i18n.NewError(ctx, coremsgs.Msg404NotFound)
	}
	// Cache the result
	am.cache.Set(cacheKey, pool)
	return pool, nil
=======
	return results[0], nil
>>>>>>> 56b8d2f0
}

func (am *assetManager) GetTokenPoolByNameOrID(ctx context.Context, poolNameOrID string) (*core.TokenPool, error) {
	var pool *core.TokenPool
	cacheKey := fmt.Sprintf("ns=%s,poolnameorid=%s", am.namespace, poolNameOrID)
	if cachedValue := am.cache.Get(cacheKey); cachedValue != nil {
		log.L(ctx).Debugf("Token pool cache hit: %s", cacheKey)
		return cachedValue.(*core.TokenPool), nil
	}
	log.L(ctx).Debugf("Token pool cache miss: %s", cacheKey)

	poolID, err := fftypes.ParseUUID(ctx, poolNameOrID)
	if err != nil {
		if err := fftypes.ValidateFFNameField(ctx, poolNameOrID, "name"); err != nil {
			return nil, err
		}
		if pool, err = am.database.GetTokenPool(ctx, am.namespace, poolNameOrID); err != nil {
			return nil, err
		}
	} else if pool, err = am.GetTokenPoolByID(ctx, poolID); err != nil {
		return nil, err
	}
	if pool == nil {
		return nil, i18n.NewError(ctx, coremsgs.Msg404NotFound)
	}
	// Cache the result
	am.cache.Set(cacheKey, pool)
	return pool, nil
}

func (am *assetManager) GetTokenPoolByID(ctx context.Context, poolID *fftypes.UUID) (*core.TokenPool, error) {
	return am.database.GetTokenPoolByID(ctx, am.namespace, poolID)
}

func (am *assetManager) ResolvePoolMethods(ctx context.Context, pool *core.TokenPool) error {
	plugin, err := am.selectTokenPlugin(ctx, pool.Connector)
	if err == nil && pool.Interface != nil && pool.Interface.ID != nil && am.contracts != nil {
		var methods []*fftypes.FFIMethod
		methods, err = am.contracts.GetFFIMethods(ctx, pool.Interface.ID)
		if err == nil {
			pool.Methods, err = plugin.CheckInterface(ctx, pool, methods)
		}
	}
	return err
}

func (am *assetManager) DeleteTokenPool(ctx context.Context, poolNameOrID string) error {
	return am.database.RunAsGroup(ctx, func(ctx context.Context) error {
		pool, err := am.GetTokenPoolByNameOrID(ctx, poolNameOrID)
		if err != nil {
			return err
		}
		if pool.Published {
			return i18n.NewError(ctx, coremsgs.MsgCannotDeletePublished)
		}
		plugin, err := am.selectTokenPlugin(ctx, pool.Connector)
		if err != nil {
			return err
		}
		if err = am.database.DeleteTokenPool(ctx, am.namespace, pool.ID); err != nil {
			return err
		}
		if err = am.database.DeleteTokenTransfers(ctx, am.namespace, pool.ID); err != nil {
			return err
		}
		if err = am.database.DeleteTokenApprovals(ctx, am.namespace, pool.ID); err != nil {
			return err
		}
		if err = am.database.DeleteTokenBalances(ctx, am.namespace, pool.ID); err != nil {
			return err
		}
		return plugin.DeactivateTokenPool(ctx, pool)
	})
}<|MERGE_RESOLUTION|>--- conflicted
+++ resolved
@@ -158,17 +158,13 @@
 	return am.database.GetTokenPools(ctx, am.namespace, filter)
 }
 
-<<<<<<< HEAD
-func (am *assetManager) GetTokenPool(ctx context.Context, connector, poolName string) (*core.TokenPool, error) {
-	cacheKey := fmt.Sprintf("ns=%s,connector=%s,pool=%s", am.namespace, connector, poolName)
+func (am *assetManager) GetTokenPoolByLocator(ctx context.Context, connector, poolLocator string) (*core.TokenPool, error) {
+	cacheKey := fmt.Sprintf("ns=%s,connector=%s,poollocator=%s", am.namespace, connector, poolLocator)
 	if cachedValue := am.cache.Get(cacheKey); cachedValue != nil {
 		log.L(ctx).Debugf("Token pool cache hit: %s", cacheKey)
 		return cachedValue.(*core.TokenPool), nil
 	}
 	log.L(ctx).Debugf("Token pool cache miss: %s", cacheKey)
-=======
-func (am *assetManager) GetTokenPoolByLocator(ctx context.Context, connector, poolLocator string) (*core.TokenPool, error) {
->>>>>>> 56b8d2f0
 	if _, err := am.selectTokenPlugin(ctx, connector); err != nil {
 		return nil, err
 	}
@@ -181,38 +177,10 @@
 	if err != nil || len(results) == 0 {
 		return nil, err
 	}
-<<<<<<< HEAD
-	if pool == nil {
-		return nil, i18n.NewError(ctx, coremsgs.Msg404NotFound)
-	}
+
 	// Cache the result
-	am.cache.Set(cacheKey, pool)
-	return pool, nil
-}
-
-func (am *assetManager) GetTokenPoolByLocator(ctx context.Context, connector, poolLocator string) (*core.TokenPool, error) {
-	cacheKey := fmt.Sprintf("ns=%s,connector=%s,poollocator=%s", am.namespace, connector, poolLocator)
-	if cachedValue := am.cache.Get(cacheKey); cachedValue != nil {
-		log.L(ctx).Debugf("Token pool cache hit: %s", cacheKey)
-		return cachedValue.(*core.TokenPool), nil
-	}
-	log.L(ctx).Debugf("Token pool cache miss: %s", cacheKey)
-	if _, err := am.selectTokenPlugin(ctx, connector); err != nil {
-		return nil, err
-	}
-	pool, err := am.database.GetTokenPoolByLocator(ctx, am.namespace, connector, poolLocator)
-	if err != nil {
-		return nil, err
-	}
-	if pool == nil {
-		return nil, i18n.NewError(ctx, coremsgs.Msg404NotFound)
-	}
-	// Cache the result
-	am.cache.Set(cacheKey, pool)
-	return pool, nil
-=======
+	am.cache.Set(cacheKey, results[0])
 	return results[0], nil
->>>>>>> 56b8d2f0
 }
 
 func (am *assetManager) GetTokenPoolByNameOrID(ctx context.Context, poolNameOrID string) (*core.TokenPool, error) {
