// Code generated by mockery v1.0.0. DO NOT EDIT.

package eventmocks

import (
	context "context"

	blockchain "github.com/hyperledger/firefly/pkg/blockchain"

	dataexchange "github.com/hyperledger/firefly/pkg/dataexchange"

	fftypes "github.com/hyperledger/firefly/pkg/fftypes"

	mock "github.com/stretchr/testify/mock"

	sharedstorage "github.com/hyperledger/firefly/pkg/sharedstorage"

	system "github.com/hyperledger/firefly/internal/events/system"

	tokens "github.com/hyperledger/firefly/pkg/tokens"
)

// EventManager is an autogenerated mock type for the EventManager type
type EventManager struct {
	mock.Mock
}

// AddSystemEventListener provides a mock function with given fields: ns, el
func (_m *EventManager) AddSystemEventListener(ns string, el system.EventListener) error {
	ret := _m.Called(ns, el)

	var r0 error
	if rf, ok := ret.Get(0).(func(string, system.EventListener) error); ok {
		r0 = rf(ns, el)
	} else {
		r0 = ret.Error(0)
	}

	return r0
}

// BatchPinComplete provides a mock function with given fields: bi, batch, signingKey
func (_m *EventManager) BatchPinComplete(bi blockchain.Plugin, batch *blockchain.BatchPin, signingKey *fftypes.VerifierRef) error {
	ret := _m.Called(bi, batch, signingKey)

	var r0 error
	if rf, ok := ret.Get(0).(func(blockchain.Plugin, *blockchain.BatchPin, *fftypes.VerifierRef) error); ok {
		r0 = rf(bi, batch, signingKey)
	} else {
		r0 = ret.Error(0)
	}

	return r0
}

// BlockchainEvent provides a mock function with given fields: event
func (_m *EventManager) BlockchainEvent(event *blockchain.EventWithSubscription) error {
	ret := _m.Called(event)

	var r0 error
	if rf, ok := ret.Get(0).(func(*blockchain.EventWithSubscription) error); ok {
		r0 = rf(event)
	} else {
		r0 = ret.Error(0)
	}

	return r0
}

// CreateUpdateDurableSubscription provides a mock function with given fields: ctx, subDef, mustNew
func (_m *EventManager) CreateUpdateDurableSubscription(ctx context.Context, subDef *fftypes.Subscription, mustNew bool) error {
	ret := _m.Called(ctx, subDef, mustNew)

	var r0 error
	if rf, ok := ret.Get(0).(func(context.Context, *fftypes.Subscription, bool) error); ok {
		r0 = rf(ctx, subDef, mustNew)
	} else {
		r0 = ret.Error(0)
	}

	return r0
}

// DXEvent provides a mock function with given fields: dx, event
func (_m *EventManager) DXEvent(dx dataexchange.Plugin, event dataexchange.DXEvent) {
	_m.Called(dx, event)
}

// DeleteDurableSubscription provides a mock function with given fields: ctx, subDef
func (_m *EventManager) DeleteDurableSubscription(ctx context.Context, subDef *fftypes.Subscription) error {
	ret := _m.Called(ctx, subDef)

	var r0 error
	if rf, ok := ret.Get(0).(func(context.Context, *fftypes.Subscription) error); ok {
		r0 = rf(ctx, subDef)
	} else {
		r0 = ret.Error(0)
	}

	return r0
}

// DeletedSubscriptions provides a mock function with given fields:
func (_m *EventManager) DeletedSubscriptions() chan<- *fftypes.UUID {
	ret := _m.Called()

	var r0 chan<- *fftypes.UUID
	if rf, ok := ret.Get(0).(func() chan<- *fftypes.UUID); ok {
		r0 = rf()
	} else {
		if ret.Get(0) != nil {
			r0 = ret.Get(0).(chan<- *fftypes.UUID)
		}
	}

	return r0
}

<<<<<<< HEAD
// GetWebSocketStatus provides a mock function with given fields:
func (_m *EventManager) GetWebSocketStatus() *fftypes.WebSocketStatus {
	ret := _m.Called()

	var r0 *fftypes.WebSocketStatus
	if rf, ok := ret.Get(0).(func() *fftypes.WebSocketStatus); ok {
		r0 = rf()
	} else {
		if ret.Get(0) != nil {
			r0 = ret.Get(0).(*fftypes.WebSocketStatus)
=======
// GetPlugins provides a mock function with given fields:
func (_m *EventManager) GetPlugins() []*fftypes.NodeStatusPlugin {
	ret := _m.Called()

	var r0 []*fftypes.NodeStatusPlugin
	if rf, ok := ret.Get(0).(func() []*fftypes.NodeStatusPlugin); ok {
		r0 = rf()
	} else {
		if ret.Get(0) != nil {
			r0 = ret.Get(0).([]*fftypes.NodeStatusPlugin)
>>>>>>> 5f0ce3e5
		}
	}

	return r0
}

// NewEvents provides a mock function with given fields:
func (_m *EventManager) NewEvents() chan<- int64 {
	ret := _m.Called()

	var r0 chan<- int64
	if rf, ok := ret.Get(0).(func() chan<- int64); ok {
		r0 = rf()
	} else {
		if ret.Get(0) != nil {
			r0 = ret.Get(0).(chan<- int64)
		}
	}

	return r0
}

// NewPins provides a mock function with given fields:
func (_m *EventManager) NewPins() chan<- int64 {
	ret := _m.Called()

	var r0 chan<- int64
	if rf, ok := ret.Get(0).(func() chan<- int64); ok {
		r0 = rf()
	} else {
		if ret.Get(0) != nil {
			r0 = ret.Get(0).(chan<- int64)
		}
	}

	return r0
}

// NewSubscriptions provides a mock function with given fields:
func (_m *EventManager) NewSubscriptions() chan<- *fftypes.UUID {
	ret := _m.Called()

	var r0 chan<- *fftypes.UUID
	if rf, ok := ret.Get(0).(func() chan<- *fftypes.UUID); ok {
		r0 = rf()
	} else {
		if ret.Get(0) != nil {
			r0 = ret.Get(0).(chan<- *fftypes.UUID)
		}
	}

	return r0
}

// SharedStorageBatchDownloaded provides a mock function with given fields: ss, ns, payloadRef, data
func (_m *EventManager) SharedStorageBatchDownloaded(ss sharedstorage.Plugin, ns string, payloadRef string, data []byte) (*fftypes.UUID, error) {
	ret := _m.Called(ss, ns, payloadRef, data)

	var r0 *fftypes.UUID
	if rf, ok := ret.Get(0).(func(sharedstorage.Plugin, string, string, []byte) *fftypes.UUID); ok {
		r0 = rf(ss, ns, payloadRef, data)
	} else {
		if ret.Get(0) != nil {
			r0 = ret.Get(0).(*fftypes.UUID)
		}
	}

	var r1 error
	if rf, ok := ret.Get(1).(func(sharedstorage.Plugin, string, string, []byte) error); ok {
		r1 = rf(ss, ns, payloadRef, data)
	} else {
		r1 = ret.Error(1)
	}

	return r0, r1
}

// SharedStorageBlobDownloaded provides a mock function with given fields: ss, hash, size, payloadRef
func (_m *EventManager) SharedStorageBlobDownloaded(ss sharedstorage.Plugin, hash fftypes.Bytes32, size int64, payloadRef string) {
	_m.Called(ss, hash, size, payloadRef)
}

// Start provides a mock function with given fields:
func (_m *EventManager) Start() error {
	ret := _m.Called()

	var r0 error
	if rf, ok := ret.Get(0).(func() error); ok {
		r0 = rf()
	} else {
		r0 = ret.Error(0)
	}

	return r0
}

// SubscriptionUpdates provides a mock function with given fields:
func (_m *EventManager) SubscriptionUpdates() chan<- *fftypes.UUID {
	ret := _m.Called()

	var r0 chan<- *fftypes.UUID
	if rf, ok := ret.Get(0).(func() chan<- *fftypes.UUID); ok {
		r0 = rf()
	} else {
		if ret.Get(0) != nil {
			r0 = ret.Get(0).(chan<- *fftypes.UUID)
		}
	}

	return r0
}

// TokenPoolCreated provides a mock function with given fields: ti, pool
func (_m *EventManager) TokenPoolCreated(ti tokens.Plugin, pool *tokens.TokenPool) error {
	ret := _m.Called(ti, pool)

	var r0 error
	if rf, ok := ret.Get(0).(func(tokens.Plugin, *tokens.TokenPool) error); ok {
		r0 = rf(ti, pool)
	} else {
		r0 = ret.Error(0)
	}

	return r0
}

// TokensApproved provides a mock function with given fields: ti, approval
func (_m *EventManager) TokensApproved(ti tokens.Plugin, approval *tokens.TokenApproval) error {
	ret := _m.Called(ti, approval)

	var r0 error
	if rf, ok := ret.Get(0).(func(tokens.Plugin, *tokens.TokenApproval) error); ok {
		r0 = rf(ti, approval)
	} else {
		r0 = ret.Error(0)
	}

	return r0
}

// TokensTransferred provides a mock function with given fields: ti, transfer
func (_m *EventManager) TokensTransferred(ti tokens.Plugin, transfer *tokens.TokenTransfer) error {
	ret := _m.Called(ti, transfer)

	var r0 error
	if rf, ok := ret.Get(0).(func(tokens.Plugin, *tokens.TokenTransfer) error); ok {
		r0 = rf(ti, transfer)
	} else {
		r0 = ret.Error(0)
	}

	return r0
}

// WaitStop provides a mock function with given fields:
func (_m *EventManager) WaitStop() {
	_m.Called()
}<|MERGE_RESOLUTION|>--- conflicted
+++ resolved
@@ -116,7 +116,22 @@
 	return r0
 }
 
-<<<<<<< HEAD
+// GetPlugins provides a mock function with given fields:
+func (_m *EventManager) GetPlugins() []*fftypes.NodeStatusPlugin {
+	ret := _m.Called()
+
+	var r0 []*fftypes.NodeStatusPlugin
+	if rf, ok := ret.Get(0).(func() []*fftypes.NodeStatusPlugin); ok {
+		r0 = rf()
+	} else {
+		if ret.Get(0) != nil {
+			r0 = ret.Get(0).([]*fftypes.NodeStatusPlugin)
+		}
+	}
+
+	return r0
+}
+
 // GetWebSocketStatus provides a mock function with given fields:
 func (_m *EventManager) GetWebSocketStatus() *fftypes.WebSocketStatus {
 	ret := _m.Called()
@@ -127,18 +142,6 @@
 	} else {
 		if ret.Get(0) != nil {
 			r0 = ret.Get(0).(*fftypes.WebSocketStatus)
-=======
-// GetPlugins provides a mock function with given fields:
-func (_m *EventManager) GetPlugins() []*fftypes.NodeStatusPlugin {
-	ret := _m.Called()
-
-	var r0 []*fftypes.NodeStatusPlugin
-	if rf, ok := ret.Get(0).(func() []*fftypes.NodeStatusPlugin); ok {
-		r0 = rf()
-	} else {
-		if ret.Get(0) != nil {
-			r0 = ret.Get(0).([]*fftypes.NodeStatusPlugin)
->>>>>>> 5f0ce3e5
 		}
 	}
 
