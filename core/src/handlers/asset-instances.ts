--- conflicted
+++ resolved
@@ -6,16 +6,12 @@
 import * as docExchange from '../clients/doc-exchange';
 import * as ipfs from '../clients/ipfs';
 import { config } from '../lib/config';
-<<<<<<< HEAD
 import { IAPIGatewayAsyncResponse, IAPIGatewaySyncResponse, IAssetInstance, IAssetInstancePropertySet, IAssetTradePrivateAssetInstancePush, IDBAssetInstance, IDBBlockchainData, IEventAssetInstanceBatchCreated, IEventAssetInstanceCreated, IEventAssetInstancePropertySet, IPendingAssetInstancePrivateContentDelivery } from '../lib/interfaces';
-import RequestError from '../lib/request-error';
-=======
-import { IAPIGatewayAsyncResponse, IAPIGatewaySyncResponse, IAssetInstance, IAssetTradePrivateAssetInstancePush, IDBAssetInstance, IDBBlockchainData, IEventAssetInstanceBatchCreated, IEventAssetInstanceCreated, IEventAssetInstancePropertySet, IPendingAssetInstancePrivateContentDelivery } from '../lib/interfaces';
 import RequestError from '../lib/request-handlers';
->>>>>>> bc90cc6f
 import * as utils from '../lib/utils';
 import { assetInstancesPinning } from './asset-instances-pinning';
 import * as assetTrade from './asset-trade';
+
 
 const log = utils.getLogger('handlers/asset-instances.ts');
 
@@ -239,9 +235,7 @@
       }
     }
   }
-  const submitted = utils.getTimestamp();
-<<<<<<< HEAD
-  
+  const submitted = utils.getTimestamp();  
   if (config.protocol === 'ethereum') {
     const property: IAssetInstancePropertySet = {
       assetDefinitionID,
@@ -252,20 +246,15 @@
     };
     const batchID = await assetInstancesPinning.pinProperty(property);
     await database.setSubmittedAssetInstanceProperty(assetDefinitionID, assetInstanceID, author, key, value, submitted, batchID);
+    log.info(`Asset instance property ${key} (instance=${assetInstanceID}) set via batch`);
   } else {
     await database.setSubmittedAssetInstanceProperty(assetDefinitionID, assetInstanceID, author, key, value, submitted);
+    log.info(`Asset instance property ${key} (instance=${assetInstanceID}) set in local database`);
     const apiGatewayResponse = await apiGateway.setAssetInstanceProperty(assetDefinitionID, assetInstanceID, author, key, value, assetInstance.participants, sync);
     if(apiGatewayResponse.type === 'async') {
       await database.setAssetInstancePropertyReceipt(assetDefinitionID, assetInstanceID, author, key, apiGatewayResponse.id);
     }  
-=======
-  await database.setSubmittedAssetInstanceProperty(assetDefinitionID, assetInstanceID, author, key, value, submitted);
-  const apiGatewayResponse = await apiGateway.setAssetInstanceProperty(assetDefinitionID, assetInstanceID, author, key, value, assetInstance.participants, sync);
-  log.info(`Asset instance property ${key} (instance=${assetInstanceID}) pinning transaction submitted to blockchain`);
-  if(apiGatewayResponse.type === 'async') {
-    await database.setAssetInstancePropertyReceipt(assetDefinitionID, assetInstanceID, author, key, apiGatewayResponse.id);
-    log.info(`Asset instance property ${key} (instance=${assetInstanceID}) set in local database`);
->>>>>>> bc90cc6f
+    log.info(`Asset instance property ${key} (instance=${assetInstanceID}) pinning transaction submitted to blockchain`);
   }
 
 };
